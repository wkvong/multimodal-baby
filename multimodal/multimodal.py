--- conflicted
+++ resolved
@@ -370,7 +370,6 @@
         self.normalize_features = self.args.get(
             "normalize_features", NORMALIZE_FEATURES)
         self.initial_temperature = self.args.get("temperature", TEMPERATURE)
-        # self.initial_kl_temperature = self.args.get("kl_temperature", KL_TEMPERATURE)
         self.fix_temperature = self.args.get(
             "fix_temperature", FIX_TEMPERATURE)
 
@@ -378,8 +377,7 @@
         self.text_embed = text_encoder
 
         # contrastive temperature parameter
-        self.logit_neg_log_temperature = torch.ones(
-            []) * - np.log(self.initial_temperature)
+        self.logit_neg_log_temperature = torch.ones([]) * - np.log(self.initial_temperature)
         if not self.fix_temperature:
             self.logit_neg_log_temperature = nn.Parameter(
                 self.logit_neg_log_temperature)
@@ -397,7 +395,7 @@
         parser.add_argument("--temperature", type=float, default=TEMPERATURE,
                             help="initial temperature")
         parser.add_argument("--fix_temperature", action="store_true",
-                            help="fix the temperature so it is not trained (TODO: but still under weight decay)")
+                            help="fix the temperature so it is not trained")
 
     def encode_image(self, image):
         return self.image_embed(image)
@@ -405,11 +403,7 @@
     def encode_text(self, text, text_length):
         return self.text_embed(text, text_length)
 
-<<<<<<< HEAD
-    def forward(self, image, text, text_length, self_distillation=False, teacher=False, return_image_features=False, return_text_outputs=False):
-=======
-    def forward(self, image, text, text_length):
->>>>>>> ad2359a4
+    def forward(self, image, text, text_length, return_image_features=False, return_text_outputs=False):
         if self.embedding_type == "flat":
             # encode image and text as flat embeddings
             image_features = self.encode_image(image)  # (B, E)
@@ -439,27 +433,27 @@
             if self.sim == "mean":
                 # mean similarity takes the dot product (sum) of all spatial image and word
                 # embeddings, and then takes the average across all words and spatial locations
+                # calculate matchmap
                 match_sum = torch.einsum(
-                    'iehw,tle->it', [image_features, text_features])  # calculate matchmap
+                    'iehw,tle->it', [image_features, text_features])
                 # divide by h, w, l
-                match = match_sum / (image_features.size(-2)
-                                     * image_features.size(-1) * text_length)
+                match = match_sum / (
+                    image_features.size(-2) * image_features.size(-1)
+                    * text_length)
             elif self.sim == "max":
                 # max similarity takes the maximum dot product for all spatial embeddings
                 # for a given word, and then averages across words
+                # calculate matchmap
                 match_max = torch.einsum(
-                    'iehw,tle->itlhw', [image_features, text_features])  # calculate matchmap
+                    'iehw,tle->itlhw', [image_features, text_features])
                 # amax to apply over multiple dims
                 match_max = torch.amax(match_max, dim=(3, 4))
-                match = torch.sum(match_max, dim=2) / \
-                    text_length  # divide by h, w, l
+                # divide by h, w, l
+                match = torch.sum(match_max, dim=2) / text_length
 
         # transform to logits and scale with temperature param
         logit_log_scale = self.logit_neg_log_temperature
         logit_scale = logit_log_scale.exp()
-
-        # if self.fix_temperature:  # do not train the logit_scale, i.e., do not backprop through the temperature
-        #     logit_scale = logit_scale.detach()
 
         logits_per_image = match * logit_scale
         logits_per_text = match.t() * logit_scale
@@ -516,8 +510,8 @@
     def add_to_argparse(parser):
         parser.add_argument("--tie", type=lambda s: bool(eval(s)), default=True,
                             help="whether to tie the input embedding and output layer weight")
-        parser.add_argument("--bias", type=lambda s: bool(eval(s)),
-                            default=True, help="whether to use bias for output layer")
+        parser.add_argument("--bias", type=lambda s: bool(eval(s)), default=True,
+                            help="whether to use bias for output layer")
 
     def forward(self, y, y_len, outputs=None, image_features=None):
         if outputs is None:
@@ -535,13 +529,8 @@
         else:
             logits = logits[:, :-1]
             labels = y[:, 1:1+logits.size(1)]
-<<<<<<< HEAD
-        loss = F.cross_entropy(logits.transpose(-2, -1), labels, ignore_index=PAD_TOKEN_ID, reduction="none" if tokenwise else "mean")
-=======
         loss = F.cross_entropy(logits.transpose(-2, -1), labels,
                                ignore_index=PAD_TOKEN_ID, reduction="none" if tokenwise else "mean")
-        perplexity = loss.exp()
->>>>>>> ad2359a4
 
         return loss, outputs, logits, labels
 
