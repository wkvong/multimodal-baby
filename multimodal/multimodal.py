import argparse
import numpy as np
import torch
import torch.nn as nn
import torch.nn.functional as F
import torchvision
from torch.nn.utils.rnn import pack_padded_sequence, pad_packed_sequence
from locked_dropout import LockedDropout

TEXT_ENCODER = "embedding"
EMBEDDING_TYPE = "spatial"
INPUT_DIM = 10000  # unused
EMBEDDING_DIM = 128
DROPOUT_I = 0.0
DROPOUT_O = 0.0
PRETRAINED_CNN = True
DROPOUT = 0.
FINETUNE_CNN = False
NORMALIZE_FEATURES = False
SIM = "max"

def set_parameter_requires_grad(model, feature_extracting=True):
    '''Helper function for setting body to non-trainable'''
    if feature_extracting:
        for param in model.parameters():
            param.requires_grad = False


class VisionEncoder(nn.Module):
    """
    Visual encoder (pre-trained self-supervised ResNeXt CNN from Orhan et al. (2020))
    """

    def __init__(self, args):
        super().__init__()
        self.args = vars(args) if args is not None else {}

        self.embedding_type = self.args.get("embedding_type")
        self.embedding_dim = self.args.get("embedding_dim")
        self.pretrained_cnn = self.args.get("pretrained_cnn")
        self.finetune_cnn = self.args.get("finetune_cnn")
        self.model = self._load_pretrained_cnn()

    def forward(self, x):
        return self.model(x)

    def _forward_unbatched(self, x):
        outputs = []
        for i in x:
            i = i.unsqueeze(0)  # add fake batch dim
            output = self.model(i)  # pass through model
            output = output.squeeze()  # remove batch dim
            outputs.append(output)
        outputs = torch.stack(outputs)
        return outputs

    def _load_pretrained_cnn(self):
        # initialize resnext model and replace fc layer to match pretrained model
        model = torchvision.models.resnext50_32x4d(pretrained=False)
        model.fc = torch.nn.Linear(in_features=2048, out_features=2765, bias=True)

        # load checkpoint
        if self.pretrained_cnn:
            # rename checkpoint keys since we are not using DataParallel
            print('Loading pretrained CNN!')

            checkpoint = torch.load('models/TC-S-resnext.tar',
                                    map_location=torch.device("cpu"))

            prefix = 'module.'
            n_clip = len(prefix)
            renamed_checkpoint = {k[n_clip:]: v for k, v in
                                  checkpoint['model_state_dict'].items()}
            
            model.load_state_dict(renamed_checkpoint)

        if not self.finetune_cnn:
            print('Freezing CNN layers!')
            set_parameter_requires_grad(model)  # freeze cnn layers
        else:
            print('Fine-tuning CNN layers!')  # fine-tune cnn

        if self.embedding_type == "spatial":
            # remove classifier head and add 1x1 convolution to map original embedding (2048) to embedding_dim
            model = torch.nn.Sequential(*list(model.children())[:-2],
                                        nn.Conv2d(2048, self.embedding_dim, 1))
        elif self.embedding_type == "flat":
            # remove classifier head and add linear layer to map original embedding (2048) to embedding_dim
            model.fc = nn.Linear(2048, self.embedding_dim)

        return model


class TextEncoder(nn.Module):
    """
    Text encoder
    """
    def __init__(self, args):
        super().__init__()
        self.args = vars(args) if args is not None else {}

        self.text_encoder = self.args.get("text_encoder")
        self.bidirectional = self.args.get("bidirectional")
        self.embedding_type = self.args.get("embedding_type")
        self.input_dim = self.args.get("input_dim")
        self.embedding_dim = self.args.get("embedding_dim")
        self.hidden_dim = self.embedding_dim  # always match embedding and hidden dim for consistency
<<<<<<< HEAD
        self.dropout = self.args.get("dropout")
=======
        self.dropout_i = self.args.get("dropout_i")
        self.dropout_o = self.args.get("dropout_o")
>>>>>>> 5798b2b9
        self.device = torch.device("cuda" if torch.cuda.is_available() else "cpu")

        self.embedding = nn.Embedding(self.input_dim, self.embedding_dim,
                                      padding_idx=0)

        if self.text_encoder == "lstm":
<<<<<<< HEAD
            self.lstm = nn.LSTM(self.hidden_dim, self.hidden_dim, bidirectional=self.bidirectional, dropout=self.dropout)
        
=======
            self.lstm = nn.LSTM(self.hidden_dim, self.hidden_dim, bidirectional=self.bidirectional)

        self.lockdrop = LockedDropout()
        self.output_dropout = nn.Dropout(self.dropout_o)

>>>>>>> 5798b2b9
    def forward(self, x, x_len):
        if self.text_encoder == "embedding":
            if self.embedding_type == "flat":
                # flat embedding for embedding only model
                output = self.embedding(x)  # (B, L, E)

                # calculate mean embedding per utterance
                output = torch.sum(output, dim=1)  # first sum over length dim, (B, E)
                output = torch.div(output, x_len.unsqueeze(1))  # then divide by utterance length, (B, E)

                output = self.output_dropout(output)

                return output
            elif self.embedding_type == "spatial":
                # spatial embedding for embedding only model
                output = self.embedding(x)  # (B, L, E)
                output = self.lockdrop(output, self.dropout_o)
                return output
        elif self.text_encoder == "lstm":
            # initialize hidden state
            batch_size = x.size(0)
            hidden = self.init_hidden(batch_size)

            # embed padded sequence and pack
            embedding = self.embedding(x)  # (B, L, E)
            embedding = self.lockdrop(embedding, self.dropout_i)
            embedding = embedding.transpose(0, 1)  # (L, B, E), tranpose batch and seq dims

            # need to move x_len to cpu for this line to work
            embedding = pack_padded_sequence(embedding, x_len.cpu(), enforce_sorted=False)

            # pass through lstm
            output, (hidden, cell) = self.lstm(embedding, hidden)

            if self.embedding_type == "flat":
                # flat embedding for biLSTM using final hidden states
                # get final hidden state by averaging forward and backward passes
                hidden = hidden.mean(dim=0) # (B, E)
                hidden = self.output_dropout(hidden)
                return hidden
            elif self.embedding_type == "spatial":
                # spatial embedding for biLSTM using all hidden states
                # unpack and reshape
                output, _ = pad_packed_sequence(output)  # (L, B, 2*E) for bilstm, (L, B, E) for unilstm

                # average hidden states from forward and backward passes for bilstm
                if self.bidirectional:
                    output_fwd = output[:, :, :self.embedding_dim]  # (L, B, E)
                    output_bwd = output[:, :, self.embedding_dim:]  # (L, B, E)
                    output = torch.mean(torch.stack([output_fwd, output_bwd]), dim=0)  # (L, B, E)
                    
                output = output.transpose(0, 1)  # (B, L, E), transpose seq and batch dims back
                output = self.lockdrop(output, self.dropout_o)
                return output

    def _forward_unbatched(self, x, x_len):
        if self.text_encoder == "embedding":
            outputs = []
            for i, i_len in zip(x, x_len):
                if self.embedding_type == "flat":
                    output = self.embedding(i)  # embed each word individually
                    output = torch.sum(output, dim=0)  # sum over length dim
                    output = torch.div(output, i_len)  # divide by utterance len
                elif self.embedding_type == "spatial":
                    output = self.embedding(i)  # embed each word individually
                    
                outputs.append(output)
            outputs = torch.stack(outputs)
            return outputs
        elif self.text_encoder == "lstm":
            outputs = []
            max_seq_len = torch.max(x_len)  # get max length for padding
            for i, i_len in zip(x, x_len):
                batch_size = 1
                i = i.unsqueeze(0)  # add fake batch dimension for lstm
                i_len = i_len.unsqueeze(0)  # do the same for length
                hidden = self.init_hidden(batch_size)  

                # embed, and single sequence (need to do this otherwise model uses padding)
                # alternative would be to remove padding before passing into lstm
                embedding = self.embedding(i)  # (1, L, E)
                embedding = embedding.transpose(0, 1)  # (L, 1, E)
                embedding = pack_padded_sequence(embedding, i_len.cpu(), enforce_sorted=False)

                # pass through lstm
                output, (hidden, cell) = self.lstm(embedding, hidden)

                if self.embedding_type == "flat":
                    # flat embedding for biLSTM using final hidden states
                    # get final hidden state by averaging forward and backward passes
                    padded_output = hidden.mean(dim=0).squeeze() # (B, E)
                elif self.embedding_type == "spatial":
                    output, _ = pad_packed_sequence(output)  # (L, B, 2*E) for bilstm, (L, B, E) for unilstm
                    
                    # average hidden states from forward and backward passes for bilstm
                    if self.bidirectional:
                        output_fwd = output[:, :, :self.embedding_dim]  # (L, B, E)
                        output_bwd = output[:, :, self.embedding_dim:]  # (L, B, E)
                        output = torch.mean(torch.stack([output_fwd, output_bwd]), dim=0)  # (L, B, E)

                    output = output.transpose(0, 1).squeeze()  # transpose, and remove batch dim

                    # pad output to max_seq_len of current batch
                    padded_output = torch.zeros((max_seq_len, self.embedding_dim)).to(self.device)
                    padded_output[:i_len[0], :] = output
                    
                outputs.append(padded_output)

            outputs = torch.stack(outputs)
            return outputs

    def init_hidden(self, batch_size):
        d = 2 if self.bidirectional else 1
        return (torch.zeros(d * self.lstm.num_layers, batch_size, self.hidden_dim).to(self.device),
                torch.zeros(d * self.lstm.num_layers, batch_size, self.hidden_dim).to(self.device))


class MultiModalModel(nn.Module):
    """
    Model description
    """
    def __init__(self, args):
        super().__init__()
        self.args = vars(args) if args is not None else {}

        self.text_encoder = self.args.get("text_encoder", TEXT_ENCODER)
        self.sim = self.args.get("sim", SIM)
        self.embedding_type = self.args.get("embedding_type", EMBEDDING_TYPE)
        self.normalize_features = self.args.get("normalize_features", NORMALIZE_FEATURES)

        self.image_embed = VisionEncoder(args=args)
        self.text_embed = TextEncoder(args=args)

        # contrastive temperature parameter
        self.logit_scale = nn.Parameter(torch.ones([]) * np.log(1 / 0.07))

        # self-distillation temperature parameter
        self.kl_logit_scale = nn.Parameter(torch.ones([]) * np.log(1 / 0.07))
        

    def encode_image(self, image):
        return self.image_embed(image)

    def encode_text(self, text, text_length):
        return self.text_embed(text, text_length)
        
    def forward(self, image, text, text_length, self_distillation=False, teacher=False):
        if self.embedding_type == "flat":
            # encode image and text as flat embeddings
            image_features = self.encode_image(image)  # (B, E)
            text_features = self.encode_text(text, text_length)  # (B, E)

            if self.normalize_features:
                image_features = F.normalize(image_features, p=2, dim=1)  # normalize image features
                text_features = F.normalize(text_features, p=2, dim=1)  # normalize text features

            # calculate match similarity
            match = image_features @ text_features.T
        elif self.embedding_type == "spatial":
            # encode image and text as spatial embeddings
            image_features = self.encode_image(image)  # (B, E, H, W,)
            text_features = self.encode_text(text, text_length)  # (B, L, E)
     
            if self.normalize_features:
                image_features = F.normalize(image_features, p=2, dim=1)  # normalize image features
                text_features = F.normalize(text_features, p=2, dim=2)  # normalize text features
     
            # calculate batched similarity
            if self.sim == "mean":
                # mean similarity takes the dot product (sum) of all spatial image and word
                # embeddings, and then takes the average across all words and spatial locations
                match_sum = torch.einsum('iehw,tle->it', [image_features, text_features])  # calculate matchmap
                match = match_sum / (7 * 7 * text_length)  # divide by h, w, l
            elif self.sim == "max":
                # max similarity takes the maximum dot product for all spatial embeddings
                # for a given word, and then averages across words
                match_max = torch.einsum('iehw,tle->itlhw', [image_features, text_features])  # calculate matchmap
                match_max = torch.amax(match_max, dim=(3, 4))  # amax to apply over multiple dims
                match = torch.sum(match_max, dim=2) / text_length  # divide by h, w, l

        # transform to logits and scale with temperature param (either infonce or kl temp)
        if self_distillation:
            if teacher:
                logit_scale = 1  # don't scale logits for teacher model
            else:
                logit_scale = self.kl_logit_scale.exp()
        else:
            logit_scale = self.logit_scale.exp()
            
        logits_per_image = match * logit_scale
        logits_per_text = match.t() * logit_scale

        return logits_per_image, logits_per_text

    @staticmethod
    def add_to_argparse(parser):
        parser.add_argument("--text_encoder", type=str, default=TEXT_ENCODER, choices=["embedding", "lstm"],
                            help="type of text encoder to use (embedding only or LSTM)")
        parser.add_argument("--bidirectional", action="store_true",
                            help="set LSTM text encoder to bidirectional")
        parser.add_argument("--embedding_type", type=str, default=EMBEDDING_TYPE, choices=["spatial", "flat"],
                            help="type of embeddings to use (spatial or flat embedding)")
        parser.add_argument("--input_dim", type=int, default=INPUT_DIM,
                            help="size of input embedding")        
        parser.add_argument("--embedding_dim", type=int, default=EMBEDDING_DIM,
                            help="size of embedding representations")
<<<<<<< HEAD
        parser.add_argument("--dropout", type=float, default=DROPOUT,
                            help="dropout")
=======
        parser.add_argument("--dropout_i", type=float, default=DROPOUT_I,
                            help="input dropout rate; not applicable for embedding text encoder")
        parser.add_argument("--dropout_o", type=float, default=DROPOUT_O,
                            help="output dropout rate")
>>>>>>> 5798b2b9
        parser.add_argument("--pretrained_cnn", action="store_true",
                            help="use pretrained CNN")
        parser.add_argument("--finetune_cnn", action="store_true",
                            help="finetune CNN (frozen by default)")
        parser.add_argument("--normalize_features", action="store_true",
                            help="normalize feature embeddings after encoding")
        parser.add_argument("--sim", type=str, default=SIM, choices=["mean", "max"],
                            help="type of similarity to use (mean or max over image patches per word)")<|MERGE_RESOLUTION|>--- conflicted
+++ resolved
@@ -14,7 +14,6 @@
 DROPOUT_I = 0.0
 DROPOUT_O = 0.0
 PRETRAINED_CNN = True
-DROPOUT = 0.
 FINETUNE_CNN = False
 NORMALIZE_FEATURES = False
 SIM = "max"
@@ -105,28 +104,19 @@
         self.input_dim = self.args.get("input_dim")
         self.embedding_dim = self.args.get("embedding_dim")
         self.hidden_dim = self.embedding_dim  # always match embedding and hidden dim for consistency
-<<<<<<< HEAD
-        self.dropout = self.args.get("dropout")
-=======
         self.dropout_i = self.args.get("dropout_i")
         self.dropout_o = self.args.get("dropout_o")
->>>>>>> 5798b2b9
         self.device = torch.device("cuda" if torch.cuda.is_available() else "cpu")
 
         self.embedding = nn.Embedding(self.input_dim, self.embedding_dim,
                                       padding_idx=0)
 
         if self.text_encoder == "lstm":
-<<<<<<< HEAD
-            self.lstm = nn.LSTM(self.hidden_dim, self.hidden_dim, bidirectional=self.bidirectional, dropout=self.dropout)
-        
-=======
             self.lstm = nn.LSTM(self.hidden_dim, self.hidden_dim, bidirectional=self.bidirectional)
 
         self.lockdrop = LockedDropout()
         self.output_dropout = nn.Dropout(self.dropout_o)
 
->>>>>>> 5798b2b9
     def forward(self, x, x_len):
         if self.text_encoder == "embedding":
             if self.embedding_type == "flat":
@@ -333,15 +323,10 @@
                             help="size of input embedding")        
         parser.add_argument("--embedding_dim", type=int, default=EMBEDDING_DIM,
                             help="size of embedding representations")
-<<<<<<< HEAD
-        parser.add_argument("--dropout", type=float, default=DROPOUT,
-                            help="dropout")
-=======
         parser.add_argument("--dropout_i", type=float, default=DROPOUT_I,
                             help="input dropout rate; not applicable for embedding text encoder")
         parser.add_argument("--dropout_o", type=float, default=DROPOUT_O,
                             help="output dropout rate")
->>>>>>> 5798b2b9
         parser.add_argument("--pretrained_cnn", action="store_true",
                             help="use pretrained CNN")
         parser.add_argument("--finetune_cnn", action="store_true",
