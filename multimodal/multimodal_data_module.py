from pathlib import Path
from typing import Any, Callable, Collection, Dict, Optional, Tuple, Union
import os
import glob
import json
import random
import re
import shutil
import time
import argparse
import cv2 as cv

import imageio
from PIL import Image
import numpy as np
import pandas as pd
from gsheets import Sheets
from torchvision import transforms
from torch.utils.data import Dataset, DataLoader, random_split
from torch.nn.utils.rnn import pad_sequence
import pytorch_lightning as pl

import os.path
from googleapiclient.discovery import build
from google_auth_oauthlib.flow import InstalledAppFlow
from google.auth.transport.requests import Request
from google.oauth2.credentials import Credentials

# from multimodal_saycam.base_data_module import BaseDataModule, load_and_print_info
from multimodal.utils import *

# directories and filenames
DATA_DIR = Path("/misc/vlgscratch4/LakeGroup/shared_data/S_multimodal")
GSHEETS_CREDENTIALS_FILENAME = DATA_DIR / "credentials.json"
TRANSCRIPT_LINKS_FILENAME = DATA_DIR / "SAYCam_transcript_links.csv"
TRANSCRIPTS_DIRNAME = DATA_DIR / "transcripts"
PREPROCESSED_TRANSCRIPTS_DIRNAME = DATA_DIR / "preprocessed_transcripts_5fps"
RAW_VIDEO_DIRNAME = "/misc/vlgscratch4/LakeGroup/shared_data/S_videos_annotations/S_videos/"
LABELED_S_DIRNAME = "/misc/vlgscratch4/LakeGroup/shared_data/S_clean_labeled_data_1fps_5"
EXTRACTED_FRAMES_DIRNAME = DATA_DIR / "train_5fps"
EVAL_FRAMES_DIRNAME = DATA_DIR / "eval"
ANIMATED_FRAMES_DIRNAME = DATA_DIR / "train_animated_5fps"
TRAIN_METADATA_FILENAME = DATA_DIR / "train.json"
VAL_METADATA_FILENAME = DATA_DIR / "val.json"
TEST_METADATA_FILENAME = DATA_DIR / "test.json"
EVAL_DEV_METADATA_FILENAME = DATA_DIR / "eval_dev.json"
EVAL_TEST_METADATA_FILENAME = DATA_DIR / "eval_test.json"
VOCAB_FILENAME = DATA_DIR / "vocab.json"

# default arguments
# dataloader arguments
BATCH_SIZE = 4
NUM_WORKERS = 4
TRAIN_FRAC = 0.9
VAL_FRAC = 0.05

# sampling arguments
MAX_FRAMES_PER_UTTERANCE = 32
MAX_LEN_UTTERANCE = 25

# training arguments
AUGMENT_FRAMES = False
MULTIPLE_FRAMES = False

# special tokens
PAD_TOKEN = "<pad>"
UNK_TOKEN = "<unk>"
SOS_TOKEN = "<sos>"
EOS_TOKEN = "<eos>"
PAD_TOKEN_ID = 0
UNK_TOKEN_ID = 1
SOS_TOKEN_ID = 2
EOS_TOKEN_ID = 3

PAD_TOKEN_ID = 0
UNK_TOKEN_ID = 1
SOS_TOKEN_ID = 2
EOS_TOKEN_ID = 3

def read_vocab(vocab_filename=VOCAB_FILENAME):
    with open(vocab_filename) as f:
        return json.load(f)

class MultiModalSAYCamDataset(Dataset):
    """
    Dataset that returns paired image-utterances from baby S of the SAYCam Dataset
    """
    
    def __init__(self, data, vocab, multiple_frames, transform):
        super().__init__()
        self.data = data
        self.vocab = vocab
        self.multiple_frames = multiple_frames
        self.transform = transform

    def __len__(self) -> int:
        """Return length of the dataset."""
        return len(self.data)
    
    def __getitem__(self, idx: int) -> Tuple[Any, Any, Any]:
        """
        Returns an image-utterance pair
        """

        # get utterance and convert to indices
        utterance = self.data[idx]["utterance"]
        utterance_words = utterance.split(" ")
<<<<<<< HEAD
        utterance_words = [SOS_TOKEN] + utterance_words + [EOS_TOKEN]
        utterance_length = min(len(utterance_words), MAX_LEN_UTTERANCE)
        utterance_idxs = np.zeros(MAX_LEN_UTTERANCE)  # initialize padded array
        for i, word in enumerate(utterance_words):
            if i >= MAX_LEN_UTTERANCE:
                break
            
            try:
                utterance_idxs[i] = self.vocab[word]
            except KeyError:
                utterance_idxs[i] = self.vocab[UNK_TOKEN]

        # convert to torch tensor
        utterance_idxs = torch.LongTensor(utterance_idxs)
=======
        #utterance_words = utterance_words + [EOS_TOKEN]
        utterance_length = len(utterance_words)
        utterance_idxs = torch.tensor([self.vocab.get(word, UNK_TOKEN_ID) for word in utterance_words], dtype=torch.long)
>>>>>>> eebe57b9

        # get image
        img_filenames = self.data[idx]["frame_filenames"]

        if self.multiple_frames:
            # sample a random image associated with this utterance
            img_filename = Path(EXTRACTED_FRAMES_DIRNAME, random.choice(img_filenames))
        else:
            # otherwise, sample the first frame
            img_filename = Path(EXTRACTED_FRAMES_DIRNAME, img_filenames[0])

        img = Image.open(img_filename).convert("RGB")

        # apply transforms
        if self.transform is not None:
            img = self.transform(img)

        return img, utterance_idxs, utterance_length

def multiModalSAYCamDataset_collate_fn(batch):
    img, utterance_idxs, utterance_length = zip(*batch)
    img = torch.stack(img, 0)
    utterance_idxs = pad_sequence(utterance_idxs, batch_first=True, padding_value=PAD_TOKEN_ID)
    utterance_length = torch.tensor(utterance_length, dtype=torch.long)
    if utterance_idxs.size(1) > MAX_LEN_UTTERANCE:
        utterance_idxs = utterance_idxs[:, :MAX_LEN_UTTERANCE]
        utterance_length = torch.minimum(utterance_length, torch.tensor(MAX_LEN_UTTERANCE, dtype=torch.long))
    return img, utterance_idxs, utterance_length

    
class LabeledSEvalDataset(Dataset):
    """
    Dataset that returns a set of referents and a target word for evaluation
    """
    
    def __init__(self, data, vocab):
        self.data = data
        self.vocab = vocab
        self.transform = transforms.Compose([
                transforms.ToTensor(),
                transforms.Normalize([0.485, 0.456, 0.406], [0.229, 0.224, 0.225])
            ])

    def __getitem__(self, idx):
        # read trial information
        trial = self.data[idx]

        # read in images (target and foils)
        # target image is always the first index
        imgs = torch.zeros((4, 3, 224, 224))
        target_img_filename = trial["target_img_filename"]
        imgs[0] = self.transform(Image.open(target_img_filename).convert("RGB"))

        for i, foil_img_filename in enumerate(trial["foil_img_filenames"]):
            imgs[i+1] = self.transform(Image.open(foil_img_filename).convert("RGB"))

        # get target category index from vocab as a single utterance
        label = self.vocab[trial["target_category"]]
        label = torch.LongTensor([label])
        label_len = len(label)
            
        return imgs, label, label_len

    def __len__(self):
        return len(self.data)

    
class MultiModalSAYCamDataModule(pl.LightningDataModule):
    """
    The MultiModal SAYCam Dataset is a dataset created from baby S of the SAYCam Dataset consisting of
    image frames and the associated child-directed utterances.
    """

    def __init__(self, args=None) -> None:
        super().__init__(args)

        self.args = vars(args) if args is not None else {}
        self.batch_size = self.args.get("batch_size", BATCH_SIZE)
        self.num_workers = self.args.get("num_workers", NUM_WORKERS)
        self.multiple_frames = self.args.get("multiple_frames", MULTIPLE_FRAMES)
        self.augment_frames = self.args.get("augment_frames", AUGMENT_FRAMES)
        self.on_gpu = isinstance(self.args.get("gpus", None), (str, int))        

        if self.augment_frames:
            # add same augmentations as emin used
            self.transform = transforms.Compose([
                transforms.RandomResizedCrop(224, scale=(0.2, 1.)),
                # transforms.RandomApply([transforms.ColorJitter(0.9, 0.9, 0.9, 0.5)], p=0.9),
                # transforms.RandomGrayscale(p=0.2),
                transforms.RandomApply([GaussianBlur([.1, 2.])], p=0.5),
                transforms.RandomHorizontalFlip(),            
                transforms.ToTensor(),
                transforms.Normalize([0.485, 0.456, 0.406], [0.229, 0.224, 0.225])
            ])
        else:
            # just convert to tensor and normalize
            self.transform = transforms.Compose([
                transforms.ToTensor(),
                transforms.Normalize([0.485, 0.456, 0.406], [0.229, 0.224, 0.225])
            ])

        # keep base transform for val and test
        self.base_transform = transforms.Compose([
                transforms.ToTensor(),
                transforms.Normalize([0.485, 0.456, 0.406], [0.229, 0.224, 0.225])
            ])

    @staticmethod
    def add_to_argparse(parser):
        parser.add_argument(
            "--batch_size", type=int, default=BATCH_SIZE, help="Number of examples to operate on per forward step."
        )
        parser.add_argument(
            "--num_workers", type=int, default=NUM_WORKERS, help="Number of additional processes to load data."
        )
        parser.add_argument(
            "--multiple_frames", action="store_true", help="Randomly sample frames per utterance."
        )
        parser.add_argument(
            "--augment_frames", action="store_true", help="Apply data augmentation to images."
        )
        return parser

    # TODO: add relevant config details
    # def config(self):
    #     """Return important settings of the dataset, which will be passed to instantiate models."""
    #     return {"input_dims": self.dims, "output_dims": self.output_dims, "mapping": self.mapping}
            
    def prepare_data(self, *args, **kwargs) -> None:
        print("Calling prepare_data!")
        _download_transcripts()
        _rename_transcripts()
        _preprocess_transcripts()
        _extract_train_frames()
        _create_train_metadata()
        _extract_eval_frames()
        _create_eval_metadata()
        _create_vocab()
        # _create_animations()  # TODO: add extra argument to generate this?
    
    def setup(self, *args, **kwargs) -> None:
        print("Calling setup!")
        # read image-text data splits
        with open(TRAIN_METADATA_FILENAME) as f:
            train_data = json.load(f)
            train_data = train_data["data"]

        with open(VAL_METADATA_FILENAME) as f:
            val_data = json.load(f)
            val_data = val_data["data"]

        with open(TEST_METADATA_FILENAME) as f:
            test_data = json.load(f)
            test_data = test_data["data"]

        # read eval data splits
        with open(EVAL_DEV_METADATA_FILENAME) as f:
            eval_dev_data = json.load(f)
            eval_dev_data = eval_dev_data["data"]

        with open(EVAL_TEST_METADATA_FILENAME) as f:
            eval_test_data = json.load(f)
            eval_test_data = eval_test_data["data"]
            
        # read vocab
        vocab = read_vocab()

        # create image-text datasets
        self.train_dataset = MultiModalSAYCamDataset(train_data, vocab,
                                                     multiple_frames=self.multiple_frames,
                                                     transform=self.transform)
        self.val_dataset = MultiModalSAYCamDataset(val_data, vocab,
                                                   multiple_frames=False,
                                                   transform=self.base_transform)
        self.test_dataset = MultiModalSAYCamDataset(test_data, vocab,
                                                    multiple_frames=False,
                                                    transform=self.base_transform)

        # create eval datasets
        self.eval_dev_dataset = LabeledSEvalDataset(eval_dev_data, vocab)
        self.eval_test_dataset = LabeledSEvalDataset(eval_test_data, vocab)

    def train_dataloader(self):
        return DataLoader(
            self.train_dataset,
            collate_fn=multiModalSAYCamDataset_collate_fn,
            shuffle=True,
            batch_size=self.batch_size,
            num_workers=self.num_workers,
            pin_memory=False,
        )
        
    def val_dataloader(self):
        contrastive_val_dataloader = DataLoader(
            self.val_dataset,
            collate_fn=multiModalSAYCamDataset_collate_fn,
            shuffle=False,
            # batch_size=self.batch_size,
            batch_size=64,  # fixing this so that validation sets are equal across runs
            num_workers=self.num_workers,
            pin_memory=False,
        )

        eval_dev_dataloader = DataLoader(
            self.eval_dev_dataset,
            collate_fn=multiModalSAYCamDataset_collate_fn,
            shuffle=False,
            # batch_size=self.batch_size // 4,  # divide by 4 here since eval trials have 4 images
            batch_size=1,
            num_workers=self.num_workers,
            pin_memory=False
        )

        return [contrastive_val_dataloader,
                eval_dev_dataloader]
        
def _download_transcripts():
    """Download SAYCam transcripts."""
    
    # check if transcripts have already been downloaded
    if os.path.exists(TRANSCRIPTS_DIRNAME):
        print("SAYCam transcripts have already been downloaded. Skipping this step.")
    else:
        print("Downloading SAYCam transcripts from Google Sheets")
     
        # create transcript folder
        if not os.path.exists(TRANSCRIPTS_DIRNAME):
            os.makedirs(TRANSCRIPTS_DIRNAME)
            
        # set up google sheets object
        sheets = Sheets.from_files(GSHEETS_CREDENTIALS_FILENAME)
            
        # get urls of saycam files to download
        df = pd.read_csv(TRANSCRIPT_LINKS_FILENAME)
        urls = df["GoogleSheets Link"].unique()
            
        for i, url in enumerate(urls):
            print(f"Downloading SAYCam transcript {i+1}/{len(urls)}: {url}")
            s = sheets.get(url)
            title = s.title.split("_")
            title = "_".join(title[:3])

            # read all sheets (skipping the first one since it is blank)
            for j in range(1, len(s.sheets)):
                try:
                    # try and parse this sheet as a data frame
                    df = s.sheets[j].to_frame()  # convert worksheet to data frame
                    filename = f"{TRANSCRIPTS_DIRNAME}/{title}_{s.sheets[j].title}.csv"  # get filename of dataframe
                    df.to_csv(filename, index=False)  # save as CSV
                except pd.errors.ParserError:
                    continue  # move onto the next file
                    
            # sleep for 30 seconds to prevent rate limiting
            time.sleep(30)

def _rename_transcripts():
    """Manually rename a few of the transcripts that don't match naming scheme."""
    
    if os.path.exists(TRANSCRIPTS_DIRNAME / "S_20141029_2412_part 2.csv"):
        print("Renaming transcripts")
        os.rename(TRANSCRIPTS_DIRNAME / "S_20141029_2412_part 2.csv",
                  TRANSCRIPTS_DIRNAME / "S_20141029_2412_02.csv")
        os.rename(TRANSCRIPTS_DIRNAME / "S_20141029_2412_part 3.csv",
                  TRANSCRIPTS_DIRNAME / "S_20141029_2412_03.csv")
        os.rename(TRANSCRIPTS_DIRNAME / "S_20141029_2412_part 4.csv",
                  TRANSCRIPTS_DIRNAME / "S_20141029_2412_04.csv")
        os.rename(TRANSCRIPTS_DIRNAME / "S_20141029_2412_part 5.csv",
                  TRANSCRIPTS_DIRNAME / "S_20141029_2412_05.csv")
        os.rename(TRANSCRIPTS_DIRNAME / "S_20141029_2412_part 6.csv",
                  TRANSCRIPTS_DIRNAME / "S_20141029_2412_06.csv")

    if os.path.exists(TRANSCRIPTS_DIRNAME / "S_20141122_2505_part 1.csv"):
        print("Renaming transcripts")
        os.rename(TRANSCRIPTS_DIRNAME / "S_20141122_2505_part 1.csv",
                  TRANSCRIPTS_DIRNAME / "S_20141122_2505_01.csv")
        os.rename(TRANSCRIPTS_DIRNAME / "S_20141122_2505_part 2.csv",
                  TRANSCRIPTS_DIRNAME / "S_20141122_2505_02.csv")
    else:
        print("Transcripts have already been renamed. Skipping this step.")
            
def _preprocess_transcripts():
    """Preprocess transcripts by cleaning the text and extracting frame timings."""

    # check if transcripts have already been downloaded
    if os.path.exists(PREPROCESSED_TRANSCRIPTS_DIRNAME):
        print("Transcripts have already been preprocessed. Skipping this step.")
    else:
        print("Preprocessing transcripts")

        # create preprocessed transcripts folder
        if not os.path.exists(PREPROCESSED_TRANSCRIPTS_DIRNAME):
            os.makedirs(PREPROCESSED_TRANSCRIPTS_DIRNAME)

        # get all transcripts and allowed speakers
        transcripts = sorted(Path(TRANSCRIPTS_DIRNAME).glob("*.csv"))
        allowed_speakers = ["M", "Mom", "mom", "m", "mother", "Mother", "papa", "the mom"]

        # preprocess each transcript
        for transcript_idx, transcript_filename in enumerate(transcripts):
            # empty list to store processed transcript information
            preprocessed_transcript = []
            preprocessed_transcript_filename = PREPROCESSED_TRANSCRIPTS_DIRNAME / transcript_filename.name
     
            # read transcript CSV
            print(f"Preprocessing transcript: {transcript_filename.name} ({transcript_idx+1}/{len(transcripts)})")
            transcript = pd.read_csv(transcript_filename)
     
            # skip empty transcripts
            if len(transcript) <= 1:
                continue
            
            # create new column of timestamps converted to seconds
            new_timestamps = convert_timestamps_to_seconds(transcript["Time"])
            transcript["Time (Seconds)"] = new_timestamps
     
            # reset utterance count
            utterance_num = 1
     
            # extract unique video filename from transcript
            video_filename = pd.unique(transcript["Video Name"])
     
            # drop any missing filenames, or any filenames with "part" in them
            video_filename = [x for x in video_filename if not pd.isnull(x)]
            video_filename = [x for x in video_filename if "part" not in x]
     
            # skip if video filename is not unique
            if len(video_filename) != 1:
                continue
     
            # extract video filename and replace suffix
            video_filename = video_filename[0]
            video_filename = Path(video_filename).with_suffix(".mp4")
     
            # check video and transcript filenames match
            assert video_filename.stem == transcript_filename.stem
     
            for transcript_row_idx, row in transcript.iterrows():
                # get information from current utterance
                utterance = str(row["Utterance"])  # convert to string
                speaker = str(row["Speaker"])
                start_timestamp = row["Time (Seconds)"]
     
                # get end timestamp
                # hack: if last timestamp, just set end timestamp to be start time
                # this means we don't have to read the video file for this to work
                if transcript_row_idx < len(transcript) - 1:
                    end_timestamp = transcript["Time (Seconds)"][transcript_row_idx+1]
                else:
                    end_timestamp = start_timestamp  # this will sample a single frame for the last utterance
     
                # skip processing utterance if start or end timestamps are null,
                # or if speaker is not in the list of allowed speakers
                if pd.isnull(start_timestamp) or pd.isnull(end_timestamp) or speaker not in allowed_speakers:
                    continue
     
                # preprocess utterance to extract sub-utterances and timestamps
                utterances, timestamps, num_frames = _preprocess_utterance(
                    utterance, start_timestamp, end_timestamp)
     
                # skip if preprocessed utterance is empty
                if len(utterances) == 0:
                    continue
     
                # create dataset based on preprocessed utterances
                for (curr_utterance, curr_timestamps, curr_num_frames) in zip(utterances, timestamps, num_frames):
                    # loop over all possible frames for the current utterance
                    for frame_num, curr_timestamp in enumerate(curr_timestamps):
                        frame_filename = f"{video_filename.stem}_{utterance_num:03}_{frame_num:02}.jpg"
                        preprocessed_transcript.append([transcript_filename.name,
                            video_filename.name, curr_utterance, curr_timestamp,
                            utterance_num, frame_num, frame_filename])
     
                    utterance_num += 1
     
            # save preprocessed transcript as CSV
            if len(preprocessed_transcript) > 0:
                preprocessed_transcript_columns = ["transcript_filename", "video_filename",
                    "utterance", "timestamp", "utterance_num", "frame_num", "frame_filename"]
                preprocessed_transcript_df = pd.DataFrame(preprocessed_transcript,
                                                          columns=preprocessed_transcript_columns)
                preprocessed_transcript_df.to_csv(preprocessed_transcript_filename, index=False)


def _preprocess_utterance(utterance, start_timestamp, end_timestamp):
    """Preprocesses a single utterance, splitting it into multiple clean utterances with separate timestamps"""

    # check start timestamp is before end timestamp
    assert start_timestamp <= end_timestamp

    # remove special characters, anything in asterisks or parentheses etc.
    utterance = re.sub(r"\*[^)]*\*", "", utterance)
    utterance = re.sub(r"\[[^)]*\]", "", utterance)
    utterance = re.sub(r"\([^)]*\)", "", utterance)
    utterance = re.sub(r" +", " ", utterance)
    utterance = utterance.replace("--", " ")
    utterance = utterance.replace("-", "")
    utterance = utterance.replace("'", "")
    utterance = utterance.replace("*", "")
    utterance = utterance.replace("_", "")
    utterance = utterance.replace(",", "")
    utterance = utterance.replace("…", "")
    utterance = utterance.lower().strip()

    # split utterance based on certain delimeters, strip and remove empty utterances
    utterances = msplit(utterance, (".", "?", "!"))
    utterances = [utterance.strip() for utterance in utterances if len(utterance) > 0]

    if len(utterances) > 0:
        # get interpolated timestamps, including end timestamp (which we remove later)
        timestamps = np.linspace(start_timestamp, end_timestamp, len(utterances)+1, endpoint=True)
        timestamps = [int(timestamp) for timestamp in timestamps]
        all_timestamps = []
        num_frames = []

        # calculate number of frames to extract per utterance (max: 32 frames at 5fps)
        for i in range(len(timestamps)-1):
            curr_num_frames = max(min(int((timestamps[i+1] - timestamps[i]) / 0.2), MAX_FRAMES_PER_UTTERANCE), 1)
            curr_timestamps = np.linspace(timestamps[i], timestamps[i] + (curr_num_frames / 5),
                                          curr_num_frames, endpoint=False)
            # check same length
            assert len(curr_timestamps) == curr_num_frames

            # append information
            num_frames.append(curr_num_frames)
            all_timestamps.append(curr_timestamps)

        timestamps = timestamps[:-1]  # remove end timestamp
    else:
        all_timestamps = []
        num_frames = []

    # check everything is the same length
    assert len(utterances) == len(all_timestamps)
    assert len(all_timestamps) == len(num_frames)

    return utterances, all_timestamps, num_frames
            
def _extract_train_frames():
    """Extract aligned frames from SAYCam videos"""

    if os.path.exists(EXTRACTED_FRAMES_DIRNAME):
        print("Training frames have already been extracted. Skipping this step.")
    else:
        print("Extracting training frames")

        # create directory to store extracted frames
        if not os.path.exists(EXTRACTED_FRAMES_DIRNAME):
            os.makedirs(EXTRACTED_FRAMES_DIRNAME)

        # get all preprocessed transcripts
        transcripts = sorted(Path(PREPROCESSED_TRANSCRIPTS_DIRNAME).glob("*.csv"))

        for idx, transcript in enumerate(transcripts):
            # get video filename associated with this transcript
            transcript_df = pd.read_csv(transcript)
            video_filename = Path(RAW_VIDEO_DIRNAME, pd.unique(transcript_df["video_filename"]).item())

            # skip if video doesn"t exist
            if not video_filename.exists():
                print(f"{video_filename} missing! Skipping")
                continue

            # otherwise continue extraction process
            print(f"Extracting frames: {video_filename.name} ({idx+1}/{len(transcripts)})")

            # read in video and get information
            cap = cv.VideoCapture(str(video_filename))
            video_info = _get_video_info(cap)
            frame_count, frame_width, frame_height, frame_rate, frame_length = video_info

            for transcript_row_idx, row in transcript_df.iterrows():
                # get information for frame extraction
                frame_filename = Path(EXTRACTED_FRAMES_DIRNAME, str(row["frame_filename"]))
                timestamp = float(row["timestamp"])  # keep as float
                framestamp = int(timestamp * frame_rate)

                # extract frame based on timestamp
                cap.set(1, framestamp)  # set frame to extract from 
                ret, frame = cap.read()  # read frame
                frame = _extract_frame(frame, frame_height, frame_width)

                # save frame
                if frame is not None:
                    cv.imwrite(str(frame_filename), frame)

def _get_video_info(cap):
    """Returns video information"""
    frame_count = int(cap.get(cv.CAP_PROP_FRAME_COUNT))
    frame_width = int(cap.get(cv.CAP_PROP_FRAME_WIDTH))
    frame_height = int(cap.get(cv.CAP_PROP_FRAME_HEIGHT))
    frame_rate = cap.get(cv.CAP_PROP_FPS)  # leave this as a float
    frame_length = frame_count // frame_rate
    return frame_count, frame_width, frame_height, frame_rate, frame_length
    
    
def _extract_frame(frame, frame_height, frame_width):
    """Extract a single frame"""
    
    # settings for frame extraction
    final_size = 224
    resized_minor_length = 256
    new_height = frame_height * resized_minor_length // min(frame_height, frame_width)
    new_width = frame_width * resized_minor_length // min(frame_height, frame_width)
    
    # function to resize frame and recolor
    try:
        resized_frame = cv.resize(frame, (new_width, new_height), interpolation=cv.INTER_CUBIC)
    except Exception as e:
        print(str(e))
        return None

    # crop
    height, width, _ = resized_frame.shape
    startx = width // 2 - (final_size // 2)
    starty = height // 2 - (final_size // 2) - 16
    cropped_frame = resized_frame[starty:starty + final_size, startx:startx + final_size]
    assert cropped_frame.shape[0] == final_size and cropped_frame.shape[1] == final_size, \
        (cropped_frame.shape, height, width)

    # reverse x/y axes
    cropped_frame = np.array(cropped_frame)
    cropped_frame = cropped_frame[::-1, ::-1, :]
    # cropped_frame = cv2.cvtColor(cropped_frame, cv2.COLOR_BGR2RGB)
    return cropped_frame


def _extract_eval_frames():
    """Extract evaluation frames from labeled S dataset, splitting evenly for dev and test"""

    if os.path.exists(EVAL_FRAMES_DIRNAME):
        print("Evaluation frames have already been extracted. Skipping this step.")
    else:
        print("Extracting evaluation frames")

        # create directory to store evaluation frames
        if not os.path.exists(EVAL_FRAMES_DIRNAME):
            os.makedirs(EVAL_FRAMES_DIRNAME)
            os.makedirs(EVAL_FRAMES_DIRNAME / "dev")
            os.makedirs(EVAL_FRAMES_DIRNAME / "test")
     
        # get original set of evaluation categories
        eval_categories = os.listdir(LABELED_S_DIRNAME)
        for eval_category in eval_categories:
            eval_category_dirname = os.path.join(LABELED_S_DIRNAME, eval_category)
            eval_category_frames = sorted(os.listdir(eval_category_dirname))
     
            # get indices to split original labeled s dataset into dev and test
            split_idxs = np.arange(len(eval_category_frames))
            np.random.shuffle(split_idxs)
            dev_idxs = split_idxs[:int(len(eval_category_frames) * 0.5)]
            test_idxs = split_idxs[int(len(eval_category_frames) * 0.5):]
            
            # check dataset has been split correct
            assert len(dev_idxs) + len(test_idxs) == len(split_idxs)
     
            # copy over dev frames into a new directory
            print(f"copying {eval_category} frames for dev set")
     
            # check if directory exists, and if not, create it
            if not os.path.exists(os.path.join(EVAL_FRAMES_DIRNAME, "dev", eval_category)):
                os.makedirs(os.path.join(EVAL_FRAMES_DIRNAME, "dev", eval_category))
     
            for dev_idx in dev_idxs:
                # get path to original frame
                original_filename = os.path.join(LABELED_S_DIRNAME, eval_category, eval_category_frames[dev_idx])
     
                # copy frame
                shutil.copyfile(original_filename, os.path.join(EVAL_FRAMES_DIRNAME, "dev", eval_category, eval_category_frames[dev_idx]))
     
            # copy over test frames into a new directory
            print(f"copying {eval_category} frames for test set")
     
            # check if directory exists, and if not, create it
            if not os.path.exists(os.path.join(EVAL_FRAMES_DIRNAME, "test", eval_category)):
                os.makedirs(os.path.join(EVAL_FRAMES_DIRNAME, "test", eval_category))
     
            for test_idx in test_idxs:
                # get path to original frame
                original_filename = os.path.join(LABELED_S_DIRNAME, eval_category, eval_category_frames[test_idx])
     
                # copy frame
                shutil.copyfile(original_filename, os.path.join(EVAL_FRAMES_DIRNAME, "test", eval_category, eval_category_frames[test_idx]))
    
    
def _create_train_metadata():
    """Creates JSON files with image-utterance information"""
    
    if os.path.exists(TRAIN_METADATA_FILENAME) and os.path.exists(VAL_METADATA_FILENAME) and os.path.exists(TEST_METADATA_FILENAME):
        print("Training metadata files have already been created . Skipping this step.")
    else:
        print("Creating metadata files for train, validation and test.")

        # get all preprocessed transcripts
        transcripts = sorted(Path(PREPROCESSED_TRANSCRIPTS_DIRNAME).glob("*.csv"))

        utterances = []

        for idx, transcript in enumerate(transcripts):            
            # read in preprocessed transcript
            transcript_df = pd.read_csv(transcript)
            
            # group by utterances
            utterance_groups = transcript_df.groupby("utterance_num")
            for utterance, utterance_group in utterance_groups:
                # extract relevant information
                curr_utterance = {}
                curr_utterance["utterance"] = pd.unique(utterance_group["utterance"]).item()
                curr_utterance["transcript_filename"] = pd.unique(utterance_group["transcript_filename"]).item()
                curr_utterance["video_filename"] = pd.unique(utterance_group["video_filename"]).item()
                curr_utterance["utterance_num"] = pd.unique(utterance_group["utterance_num"]).item()
                curr_utterance["num_frames"] = len(utterance_group)
                curr_utterance["timestamps"] = list(utterance_group["timestamp"])

                # extract filenames separately
                curr_utterance["frame_filenames"] = []  # initialize as empty list
                curr_utterance_filenames = sorted(list(utterance_group["frame_filename"]))

                # skip over any nan utterances
                if not isinstance(curr_utterance["utterance"], str):
                    continue

                # check frame filenames and append all frames that exist
                for frame_filename in curr_utterance_filenames:
                    if (EXTRACTED_FRAMES_DIRNAME / frame_filename).exists():
                        curr_utterance["frame_filenames"].append(frame_filename)
                    else:
                        print(f"{frame_filename} does not exist, removing it from this list")

                # skip utterance completely if no frames were extracted
                if len(curr_utterance["frame_filenames"]) == 0:
                    print("No corresponding frames found, skipping this utterance")
                    continue
                
                # append details of remaining utterances to metadata list
                utterances.append(curr_utterance)

        # shuffle utterances
        random.shuffle(utterances)
                
        # split utterances into train/val/test
        train_n = int(len(utterances) * TRAIN_FRAC)
        val_n = int(len(utterances) * VAL_FRAC)
        test_n = int(len(utterances) - train_n - val_n)
        idxs = np.arange(len(utterances))
        train_idxs = idxs[:train_n]
        val_idxs = idxs[train_n:train_n+val_n]
        test_idxs = idxs[train_n+val_n:]
        train_utterances = [utterances[i] for i in train_idxs]
        val_utterances = [utterances[i] for i in val_idxs]
        test_utterances = [utterances[i] for i in test_idxs]
                
        # put utterances into a dictionary
        train_dict = {"data": train_utterances}
        val_dict = {"data": val_utterances}
        test_dict = {"data": test_utterances}

        # save as JSON files
        with open(TRAIN_METADATA_FILENAME, "w") as f:
            json.dump(train_dict, f)

        with open(VAL_METADATA_FILENAME, "w") as f:
            json.dump(val_dict, f)

        with open(TEST_METADATA_FILENAME, "w") as f:
            json.dump(test_dict, f)

def _create_eval_metadata():
    """Creates files for evaluating multimodal SAYCam model"""

    if os.path.exists(EVAL_DEV_METADATA_FILENAME) and os.path.exists(EVAL_TEST_METADATA_FILENAME):
        print("Evaluation metadata files have already been created . Skipping this step.")
    else:
        print("Creating metadata files for evaluation.")

        n_foils = 3  # number of foil referents
        n_evaluations = 100  # number of evaluations per category
        eval_dev_dataset = []
        eval_test_dataset = []

        # get evaluation categories and remove ones not in vocab
        eval_dev_dirname = EVAL_FRAMES_DIRNAME / "dev"
        eval_test_dirname = EVAL_FRAMES_DIRNAME / "test"
        eval_categories = sorted(os.listdir(eval_dev_dirname)) 
        eval_categories.remove("carseat")
        eval_categories.remove("couch")
        eval_categories.remove("greenery")
        eval_categories.remove("plushanimal")

        # generate dev evaluation trials
        for target_category in eval_categories:
            for i in range(n_evaluations):
                # sample item from target category
                target_category_dirname = os.path.join(eval_dev_dirname, target_category)
                target_img_filename = os.path.join(target_category_dirname,
                                                   np.random.choice(os.listdir(target_category_dirname)))
     
                foil_categories = eval_categories.copy()
                foil_categories.remove(target_category)
                foil_categories = np.random.choice(foil_categories, size=n_foils, replace=False)
                foil_img_filenames = []
     
                for j in range(n_foils):
                    foil_category_dirname = os.path.join(eval_dev_dirname, foil_categories[j])
                    foil_img_filename = os.path.join(foil_category_dirname,
                                                 np.random.choice(os.listdir(foil_category_dirname)))
                    foil_img_filenames.append(foil_img_filename)

                # save trial info as a dict
                eval_trial = {}
                eval_trial["trial_num"] = i
                eval_trial["target_category"] = target_category
                eval_trial["target_img_filename"] = target_img_filename
                eval_trial["foil_categories"] = list(foil_categories)
                eval_trial["foil_img_filenames"] = foil_img_filenames
                eval_dev_dataset.append(eval_trial)

        # generate test evaluation trials
        for target_category in eval_categories:
            for i in range(n_evaluations):
                # sample item from target category
                target_category_dirname = os.path.join(eval_test_dirname, target_category)
                target_img_filename = os.path.join(target_category_dirname,
                                                   np.random.choice(os.listdir(target_category_dirname)))
     
                foil_categories = eval_categories.copy()
                foil_categories.remove(target_category)
                foil_categories = np.random.choice(foil_categories, size=n_foils, replace=False)
                foil_img_filenames = []
     
                for j in range(n_foils):
                    foil_category_dirname = os.path.join(eval_test_dirname, foil_categories[j])
                    foil_img_filename = os.path.join(foil_category_dirname,
                                                 np.random.choice(os.listdir(foil_category_dirname)))
                    foil_img_filenames.append(foil_img_filename)

                # save trial info as a dict
                eval_trial = {}
                eval_trial["trial_num"] = i
                eval_trial["target_category"] = target_category
                eval_trial["target_img_filename"] = target_img_filename
                eval_trial["foil_categories"] = list(foil_categories)
                eval_trial["foil_img_filenames"] = foil_img_filenames
                eval_test_dataset.append(eval_trial)
                    
        # put eval trials into dictionaries
        eval_dev_dict = {"data": eval_dev_dataset}
        eval_test_dict = {"data": eval_test_dataset}

        # save as JSON files
        with open(EVAL_DEV_METADATA_FILENAME, "w") as f:
            json.dump(eval_dev_dict, f)

        with open(EVAL_TEST_METADATA_FILENAME, "w") as f:
            json.dump(eval_test_dict, f)
        
            
def _create_vocab():
    """Create vocabulary object and save to file"""

    if VOCAB_FILENAME.exists():
        print("Vocabulary file already exists. Skipping this step.")
    else:
        print("Creating vocab.json file!")

        # create vocab dictionary
        vocab_dict = {PAD_TOKEN: 0, UNK_TOKEN: 1, SOS_TOKEN: 2, EOS_TOKEN: 3}
        num_words = 4

        # load utterances from training set
        with open(TRAIN_METADATA_FILENAME) as f:
            train_dict = json.load(f)

        # fill vocab with all words from utterances
        train = train_dict["data"]
        for i in range(len(train)):
            curr_utterance = str(train[i]["utterance"])
            words = curr_utterance.split(" ")
            for word in words:
                if word not in vocab_dict:
                    vocab_dict[word] = num_words
                    num_words += 1

        # save as JSON file
        with open(VOCAB_FILENAME, "w") as f:
            json.dump(vocab_dict, f)
        

def _create_animations():
    """Create animated GIFs of extracted frames paired with each utterance"""

    if os.path.exists(ANIMATED_FRAMES_DIRNAME):
        print("Animated gifs have already been created. Skipping this step.")
    else:
        print("Creating animated gifs")
    
        # create directory to store extracted frames
        if not os.path.exists(ANIMATED_FRAMES_DIRNAME):
            os.makedirs(ANIMATED_FRAMES_DIRNAME)
     
        # get list of preprocessed transcripts
        transcripts = sorted(Path(PREPROCESSED_TRANSCRIPTS_DIRNAME).glob("*.csv"))[:5]
     
        for idx, transcript in enumerate(transcripts):
            print(f"Creating animated gifs: {transcript} ({idx+1}/{len(transcripts)})")
            
            # read in preprocessed transcript
            transcript_df = pd.read_csv(transcript)
            
            # group by utterances
            utterance_groups = transcript_df.groupby("utterance_num")
     
            # create gif
            for utterance, utterance_group in utterance_groups:
                utterance_num = pd.unique(utterance_group["utterance_num"]).item()
                gif_filename = f"{pd.unique(utterance_group['transcript_filename']).item()[:-4]}_{utterance_num:03}.gif"
                gif_filepath = Path(ANIMATED_FRAMES_DIRNAME, gif_filename)
                frame_filenames = utterance_group["frame_filename"]
     
                frames = []
                for frame_filename in frame_filenames:
                    frame_filepath = EXTRACTED_FRAMES_DIRNAME / frame_filename
     
                    try:
                        img = imageio.imread(frame_filepath)
                    except FileNotFoundError:
                        continue
                        
                    frames.append(img)
     
                if len(frames) > 0:
                    print(f"Saving {gif_filepath}, with {len(frames)} frames")
                    imageio.mimsave(gif_filepath, frames, fps=10)

            
if __name__ == "__main__":
    load_and_print_info(MultiModalSAYCamDataModule)<|MERGE_RESOLUTION|>--- conflicted
+++ resolved
@@ -72,11 +72,6 @@
 SOS_TOKEN_ID = 2
 EOS_TOKEN_ID = 3
 
-PAD_TOKEN_ID = 0
-UNK_TOKEN_ID = 1
-SOS_TOKEN_ID = 2
-EOS_TOKEN_ID = 3
-
 def read_vocab(vocab_filename=VOCAB_FILENAME):
     with open(vocab_filename) as f:
         return json.load(f)
@@ -105,26 +100,9 @@
         # get utterance and convert to indices
         utterance = self.data[idx]["utterance"]
         utterance_words = utterance.split(" ")
-<<<<<<< HEAD
         utterance_words = [SOS_TOKEN] + utterance_words + [EOS_TOKEN]
-        utterance_length = min(len(utterance_words), MAX_LEN_UTTERANCE)
-        utterance_idxs = np.zeros(MAX_LEN_UTTERANCE)  # initialize padded array
-        for i, word in enumerate(utterance_words):
-            if i >= MAX_LEN_UTTERANCE:
-                break
-            
-            try:
-                utterance_idxs[i] = self.vocab[word]
-            except KeyError:
-                utterance_idxs[i] = self.vocab[UNK_TOKEN]
-
-        # convert to torch tensor
-        utterance_idxs = torch.LongTensor(utterance_idxs)
-=======
-        #utterance_words = utterance_words + [EOS_TOKEN]
         utterance_length = len(utterance_words)
         utterance_idxs = torch.tensor([self.vocab.get(word, UNK_TOKEN_ID) for word in utterance_words], dtype=torch.long)
->>>>>>> eebe57b9
 
         # get image
         img_filenames = self.data[idx]["frame_filenames"]
