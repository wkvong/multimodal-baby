from pathlib import Path
from typing import Any, Tuple
import json
import argparse

from PIL import Image
from torchvision import transforms
from torch.utils.data import Dataset, DataLoader
from torch.nn.utils.rnn import pad_sequence
import torch
import pytorch_lightning as pl

from multimodal.utils import GaussianBlur

# directories and filenames
# must be consistent with multimodal_saycam_data_module
EVAL_DATA_DIR = Path("/misc/vlgscratch4/LakeGroup/shared_data/S_multimodal")
EVAL_DEV_METADATA_FILENAME = EVAL_DATA_DIR / "eval_dev.json"
EVAL_TEST_METADATA_FILENAME = EVAL_DATA_DIR / "eval_test.json"

# default arguments
# dataloader arguments
BATCH_SIZE = 4
<<<<<<< HEAD
VAL_BATCH_SIZE = 64
=======
VAL_BATCH_SIZE = 16
>>>>>>> ad2359a4
NUM_WORKERS = 4

# evaluation arguments
N_VAL_DATALOADERS_PER_SPLIT = 2
TEST_WHILE_VAL = True

# sampling arguments
MAX_LEN_UTTERANCE = 25

# training arguments
AUGMENT_FRAMES = False

# special tokens
PAD_TOKEN = "<pad>"
UNK_TOKEN = "<unk>"
SOS_TOKEN = "<sos>"
EOS_TOKEN = "<eos>"
PAD_TOKEN_ID = 0
UNK_TOKEN_ID = 1
SOS_TOKEN_ID = 2
EOS_TOKEN_ID = 3

<<<<<<< HEAD
# image arguments
IMAGE_H = 224
IMAGE_W = 224

# image transforms
normalizer = transforms.Normalize([0.485, 0.456, 0.406], [0.229, 0.224, 0.225])


def read_vocab(vocab_filename):
    with open(vocab_filename) as f:
        return json.load(f)

def load_data(filename):
    with open(filename) as f:
        data = json.load(f)
        return data['data']


class MultiModalDataset(Dataset):
=======

def read_vocab(vocab_filename=VOCAB_FILENAME):
    with open(vocab_filename) as f:
        return json.load(f)


class MultiModalSAYCamDataset(Dataset):
>>>>>>> ad2359a4
    """
    Abstract Dataset that returns paired image-utterances.
    """

<<<<<<< HEAD
    def __init__(self):
=======
    def __init__(self, data, vocab, multiple_frames, transform):
>>>>>>> ad2359a4
        super().__init__()

    def __len__(self) -> int:
<<<<<<< HEAD
        """Returns the length of the dataset."""
        raise NotImplementedError

    def __getitem__(self, idx: int) -> Tuple[Any, Any, Any, Any]:
=======
        """Return length of the dataset."""
        return len(self.data)

    def __getitem__(self, idx: int) -> Tuple[Any, Any, Any]:
>>>>>>> ad2359a4
        """
        Returns an image-utterance pair in tuple
        (img, utterance_idxs, utterance_length, raw_utterances).
        raw_utterances: a list of str, each of which is a sentence with
        space-separated tokens.
        """
        raise NotImplementedError

<<<<<<< HEAD

def multiModalDataset_collate_fn(batch):
    img, utterance_idxs, utterance_length, raw_utterance = zip(*batch)
=======
        # get utterance and convert to indices
        utterance = self.data[idx]["utterance"]
        utterance_words = utterance.split(" ")
        utterance_words = [SOS_TOKEN] + utterance_words + [EOS_TOKEN]
        utterance_length = len(utterance_words)
        utterance_idxs = torch.tensor([self.vocab.get(
            word, UNK_TOKEN_ID) for word in utterance_words], dtype=torch.long)

        # get image
        img_filenames = self.data[idx]["frame_filenames"]

        if self.multiple_frames:
            # sample a random image associated with this utterance
            img_filename = Path(EXTRACTED_FRAMES_DIRNAME,
                                random.choice(img_filenames))
        else:
            # otherwise, sample the first frame
            img_filename = Path(EXTRACTED_FRAMES_DIRNAME, img_filenames[0])

        img = Image.open(img_filename).convert("RGB")

        # apply transforms
        if self.transform is not None:
            img = self.transform(img)

        return img, utterance_idxs, utterance_length


def multiModalSAYCamDataset_collate_fn(batch):
    img, utterance_idxs, utterance_length = zip(*batch)
>>>>>>> ad2359a4
    img = torch.stack(img, 0)
    utterance_idxs = pad_sequence(
        utterance_idxs, batch_first=True, padding_value=PAD_TOKEN_ID)
    utterance_length = torch.tensor(utterance_length, dtype=torch.long)
    if utterance_idxs.size(1) > MAX_LEN_UTTERANCE:
        utterance_idxs = utterance_idxs[:, :MAX_LEN_UTTERANCE]
<<<<<<< HEAD
        utterance_length = torch.minimum(utterance_length, torch.tensor(MAX_LEN_UTTERANCE, dtype=torch.long))
    raw_utterance = list(raw_utterance)
    return img, utterance_idxs, utterance_length, raw_utterance


=======
        utterance_length = torch.minimum(
            utterance_length, torch.tensor(MAX_LEN_UTTERANCE, dtype=torch.long))
    return img, utterance_idxs, utterance_length


>>>>>>> ad2359a4
class LabeledSEvalDataset(Dataset):
    """
    Dataset that returns a set of referents and a target word for evaluation
    """

    def __init__(self, data, vocab):
        self.data = data
        self.vocab = vocab
        self.transform = transforms.Compose([
<<<<<<< HEAD
                transforms.ToTensor(),
                normalizer,
            ])
=======
            transforms.ToTensor(),
            transforms.Normalize([0.485, 0.456, 0.406], [0.229, 0.224, 0.225])
        ])
>>>>>>> ad2359a4

    def __getitem__(self, idx):
        # read trial information
        trial = self.data[idx]

        # read in images (target and foils)
        # target image is always the first index
        imgs = torch.zeros((4, 3, IMAGE_H, IMAGE_W))
        target_img_filename = trial["target_img_filename"]
        imgs[0] = self.transform(Image.open(
            target_img_filename).convert("RGB"))

        for i, foil_img_filename in enumerate(trial["foil_img_filenames"]):
            imgs[i +
                 1] = self.transform(Image.open(foil_img_filename).convert("RGB"))

        # get target category index from vocab as a single utterance
        raw_label = trial["target_category"]
        label = self.vocab[raw_label]
        label = torch.LongTensor([label])
        label_len = len(label)

<<<<<<< HEAD
        return imgs, label, label_len, [raw_label]
=======
        return imgs, label, label_len
>>>>>>> ad2359a4

    def __len__(self):
        return len(self.data)


<<<<<<< HEAD
class MultiModalDataModule(pl.LightningDataModule):
=======
class MultiModalSAYCamDataModule(pl.LightningDataModule):
>>>>>>> ad2359a4
    """
    The abstract data module consisting of images and the associated utterances.
    """

    def __init__(self, args=None) -> None:
        super().__init__(args)

        self.args = vars(args) if args is not None else {}
        self.batch_size = self.args.get("batch_size", BATCH_SIZE)
<<<<<<< HEAD
        self.drop_last = self.args.get("drop_last", False)
        self.val_batch_size = self.args.get("val_batch_size", VAL_BATCH_SIZE)
        self.num_workers = self.args.get("num_workers", NUM_WORKERS)
        self.on_gpu = isinstance(self.args.get("gpus", None), (str, int))
        self.augment_frames = self.args.get("augment_frames", AUGMENT_FRAMES)
=======
        self.val_batch_size = self.args.get("val_batch_size", VAL_BATCH_SIZE)
        self.num_workers = self.args.get("num_workers", NUM_WORKERS)
        self.multiple_frames = self.args.get(
            "multiple_frames", MULTIPLE_FRAMES)
        self.augment_frames = self.args.get("augment_frames", AUGMENT_FRAMES)
        self.on_gpu = isinstance(self.args.get("gpus", None), (str, int))
>>>>>>> ad2359a4

        if self.augment_frames:
            # add same augmentations as emin used
            self.transform = transforms.Compose([
                transforms.RandomResizedCrop((IMAGE_H, IMAGE_W), scale=(0.2, 1.)),
                # transforms.RandomApply([transforms.ColorJitter(0.9, 0.9, 0.9, 0.5)], p=0.9),
                # transforms.RandomGrayscale(p=0.2),
                transforms.RandomApply([GaussianBlur([.1, 2.])], p=0.5),
                transforms.RandomHorizontalFlip(),
                transforms.ToTensor(),
<<<<<<< HEAD
                normalizer,
=======
                transforms.Normalize([0.485, 0.456, 0.406], [
                                     0.229, 0.224, 0.225])
>>>>>>> ad2359a4
            ])
        else:
            # just convert to tensor and normalize
            self.transform = transforms.Compose([
                transforms.ToTensor(),
<<<<<<< HEAD
                normalizer,
=======
                transforms.Normalize([0.485, 0.456, 0.406], [
                                     0.229, 0.224, 0.225])
>>>>>>> ad2359a4
            ])

        # keep base transform for val and test
        self.base_transform = transforms.Compose([
<<<<<<< HEAD
                transforms.ToTensor(),
                normalizer,
            ])
=======
            transforms.ToTensor(),
            transforms.Normalize([0.485, 0.456, 0.406], [0.229, 0.224, 0.225])
        ])
>>>>>>> ad2359a4

    @staticmethod
    def add_to_argparse(parser):
        parser.add_argument(
            "--batch_size", type=int, default=BATCH_SIZE, help="Number of examples to operate on per train step."
        )
        parser.add_argument(
<<<<<<< HEAD
            "--drop_last", action="store_true", help="Drop the last not full batch."
=======
            "--val_batch_size", type=int, default=VAL_BATCH_SIZE, help="Number of examples to operate on per validation step."
        )

        parser.add_argument(
            "--num_workers", type=int, default=NUM_WORKERS, help="Number of additional processes to load data."
>>>>>>> ad2359a4
        )
        parser.add_argument(
            "--val_batch_size", type=int, default=VAL_BATCH_SIZE, help="Number of examples to operate on per forward step during validation."
        )
        parser.add_argument(
            "--num_workers", type=int, default=NUM_WORKERS, help="Number of additional processes to load data."
        )
        parser.add_argument(
            "--augment_frames", action="store_true", help="Apply data augmentation to images."
        )
        return parser

    # TODO: add relevant config details
    # def config(self):
    #     """Return important settings of the dataset, which will be passed to instantiate models."""
    #     return {"input_dims": self.dims, "output_dims": self.output_dims, "mapping": self.mapping}

    def prepare_data(self, *args, **kwargs) -> None:
        print("Calling prepare_data!")
<<<<<<< HEAD

    def setup(self, *args, **kwargs) -> None:
        print("Calling setup!")
=======
        _download_transcripts()
        _rename_transcripts()
        _preprocess_transcripts()
        _extract_train_frames()
        _create_train_metadata()
        _extract_eval_frames()
        _create_eval_metadata()
        _create_vocab()
        # _create_animations()  # TODO: add extra argument to generate this?

    def setup(self, *args, **kwargs) -> None:
        print("Calling setup!")
        # read image-text data splits
        with open(TRAIN_METADATA_FILENAME) as f:
            train_data = json.load(f)
            train_data = train_data["data"]

        with open(VAL_METADATA_FILENAME) as f:
            val_data = json.load(f)
            val_data = val_data["data"]

        with open(TEST_METADATA_FILENAME) as f:
            test_data = json.load(f)
            test_data = test_data["data"]

        # read eval data splits
        with open(EVAL_DEV_METADATA_FILENAME) as f:
            eval_dev_data = json.load(f)
            eval_dev_data = eval_dev_data["data"]

        with open(EVAL_TEST_METADATA_FILENAME) as f:
            eval_test_data = json.load(f)
            eval_test_data = eval_test_data["data"]
>>>>>>> ad2359a4

        # read vocab
        vocab = self.read_vocab()

        # read and create image-text data splits (train/val/test)
        self.datasets = self.create_datasets(vocab)

        # read and create eval data splits (val/test)
        self.eval_datasets = self.create_eval_datasets(vocab)

    def read_vocab(self):
        raise NotImplementedError

    def create_datasets(self, vocab):
        raise NotImplementedError

    def create_eval_datasets(self, vocab):
        eval_datasets = {}

        for split, filename in [
                ("val", EVAL_DEV_METADATA_FILENAME),
                ("test", EVAL_TEST_METADATA_FILENAME)]:
            data = load_data(filename)
            dataset = LabeledSEvalDataset(data, vocab)
            eval_datasets[split] = dataset

        return eval_datasets

    def train_dataloader(self, batch_size=None, shuffle=True, drop_last=None):
        if batch_size is None:
            batch_size = self.batch_size
        if drop_last is None:
            drop_last = self.drop_last

        return DataLoader(
            self.datasets['train'],
            collate_fn=multiModalDataset_collate_fn,
            shuffle=shuffle,
            batch_size=batch_size,
            drop_last=drop_last,
            num_workers=self.num_workers,
            pin_memory=False,
        )

<<<<<<< HEAD
    def val_test_dataloader(self, dataset, eval_dataset, batch_size=None, shuffle=False):
        if batch_size is None:
            batch_size = self.val_batch_size

        dataloader = DataLoader(
            dataset,
            collate_fn=multiModalDataset_collate_fn,
            shuffle=shuffle,
            batch_size=batch_size,
=======
    def val_dataloader(self):
        contrastive_val_dataloader = DataLoader(
            self.val_dataset,
            collate_fn=multiModalSAYCamDataset_collate_fn,
            shuffle=False,
            batch_size=self.val_batch_size,
>>>>>>> ad2359a4
            num_workers=self.num_workers,
            pin_memory=False,
        )

        eval_dataloader = DataLoader(
            eval_dataset,
            collate_fn=multiModalDataset_collate_fn,
            shuffle=shuffle,
            # batch_size=self.batch_size // 4,  # divide by 4 here since eval trials have 4 images
            batch_size=1,
            num_workers=self.num_workers,
            pin_memory=False,
        )

        return [dataloader, eval_dataloader]

    def val_dataloader(self, batch_size=None, shuffle=False):
        dataloaders = self.val_test_dataloader(
            self.datasets['val'],
            self.eval_datasets['val'],
            batch_size=batch_size,
            shuffle=shuffle,
        )

        if TEST_WHILE_VAL:
            dataloaders += self.test_dataloader()

        return dataloaders

    def test_dataloader(self, batch_size=None, shuffle=False):
        return self.val_test_dataloader(
            self.datasets['test'],
            self.eval_datasets['test'],
            batch_size=batch_size,
            shuffle=shuffle,
        )

<<<<<<< HEAD

def load_and_print_info(data_module_class):
    # parse args
    parser = argparse.ArgumentParser()
    data_module_class.add_to_argparse(parser)
    args = parser.parse_args()

    # set up data module
    data = data_module_class(args)
    data.prepare_data()

    print(data)
=======
        return [contrastive_val_dataloader,
                eval_dev_dataloader]


def _download_transcripts():
    """Download SAYCam transcripts."""

    # check if transcripts have already been downloaded
    if os.path.exists(TRANSCRIPTS_DIRNAME):
        print("SAYCam transcripts have already been downloaded. Skipping this step.")
    else:
        print("Downloading SAYCam transcripts from Google Sheets")

        # create transcript folder
        if not os.path.exists(TRANSCRIPTS_DIRNAME):
            os.makedirs(TRANSCRIPTS_DIRNAME)

        # set up google sheets object
        sheets = Sheets.from_files(GSHEETS_CREDENTIALS_FILENAME)

        # get urls of saycam files to download
        df = pd.read_csv(TRANSCRIPT_LINKS_FILENAME)
        urls = df["GoogleSheets Link"].unique()

        for i, url in enumerate(urls):
            print(f"Downloading SAYCam transcript {i+1}/{len(urls)}: {url}")
            s = sheets.get(url)
            title = s.title.split("_")
            title = "_".join(title[:3])

            # read all sheets (skipping the first one since it is blank)
            for j in range(1, len(s.sheets)):
                try:
                    # try and parse this sheet as a data frame
                    # convert worksheet to data frame
                    df = s.sheets[j].to_frame()
                    # get filename of dataframe
                    filename = f"{TRANSCRIPTS_DIRNAME}/{title}_{s.sheets[j].title}.csv"
                    df.to_csv(filename, index=False)  # save as CSV
                except pd.errors.ParserError:
                    continue  # move onto the next file

            # sleep for 30 seconds to prevent rate limiting
            time.sleep(30)


def _rename_transcripts():
    """Manually rename a few of the transcripts that don't match naming scheme."""

    if os.path.exists(TRANSCRIPTS_DIRNAME / "S_20141029_2412_part 2.csv"):
        print("Renaming transcripts")
        os.rename(TRANSCRIPTS_DIRNAME / "S_20141029_2412_part 2.csv",
                  TRANSCRIPTS_DIRNAME / "S_20141029_2412_02.csv")
        os.rename(TRANSCRIPTS_DIRNAME / "S_20141029_2412_part 3.csv",
                  TRANSCRIPTS_DIRNAME / "S_20141029_2412_03.csv")
        os.rename(TRANSCRIPTS_DIRNAME / "S_20141029_2412_part 4.csv",
                  TRANSCRIPTS_DIRNAME / "S_20141029_2412_04.csv")
        os.rename(TRANSCRIPTS_DIRNAME / "S_20141029_2412_part 5.csv",
                  TRANSCRIPTS_DIRNAME / "S_20141029_2412_05.csv")
        os.rename(TRANSCRIPTS_DIRNAME / "S_20141029_2412_part 6.csv",
                  TRANSCRIPTS_DIRNAME / "S_20141029_2412_06.csv")

    if os.path.exists(TRANSCRIPTS_DIRNAME / "S_20141122_2505_part 1.csv"):
        print("Renaming transcripts")
        os.rename(TRANSCRIPTS_DIRNAME / "S_20141122_2505_part 1.csv",
                  TRANSCRIPTS_DIRNAME / "S_20141122_2505_01.csv")
        os.rename(TRANSCRIPTS_DIRNAME / "S_20141122_2505_part 2.csv",
                  TRANSCRIPTS_DIRNAME / "S_20141122_2505_02.csv")
    else:
        print("Transcripts have already been renamed. Skipping this step.")


def _preprocess_transcripts():
    """Preprocess transcripts by cleaning the text and extracting frame timings."""

    # check if transcripts have already been downloaded
    if os.path.exists(PREPROCESSED_TRANSCRIPTS_DIRNAME):
        print("Transcripts have already been preprocessed. Skipping this step.")
    else:
        print("Preprocessing transcripts")

        # create preprocessed transcripts folder
        if not os.path.exists(PREPROCESSED_TRANSCRIPTS_DIRNAME):
            os.makedirs(PREPROCESSED_TRANSCRIPTS_DIRNAME)

        # get all transcripts and allowed speakers
        transcripts = sorted(Path(TRANSCRIPTS_DIRNAME).glob("*.csv"))
        allowed_speakers = ["M", "Mom", "mom", "m",
                            "mother", "Mother", "papa", "the mom"]

        # preprocess each transcript
        for transcript_idx, transcript_filename in enumerate(transcripts):
            # empty list to store processed transcript information
            preprocessed_transcript = []
            preprocessed_transcript_filename = PREPROCESSED_TRANSCRIPTS_DIRNAME / \
                transcript_filename.name

            # read transcript CSV
            print(f"Preprocessing transcript: {transcript_filename.name} ({transcript_idx+1}/{len(transcripts)})")
            transcript = pd.read_csv(transcript_filename)
     
            # skip empty transcripts
            if len(transcript) <= 1:
                continue
            
            # create new column of timestamps converted to seconds
            new_timestamps = convert_timestamps_to_seconds(transcript["Time"])
            transcript["Time (Seconds)"] = new_timestamps
     
            # reset utterance count
            utterance_num = 1
     
            # extract unique video filename from transcript
            video_filename = pd.unique(transcript["Video Name"])
     
            # drop any missing filenames, or any filenames with "part" in them
            video_filename = [x for x in video_filename if not pd.isnull(x)]
            video_filename = [x for x in video_filename if "part" not in x]
     
            # skip if video filename is not unique
            if len(video_filename) != 1:
                continue
     
            # extract video filename and replace suffix
            video_filename = video_filename[0]
            video_filename = Path(video_filename).with_suffix(".mp4")
     
            # check video and transcript filenames match
            assert video_filename.stem == transcript_filename.stem
     
            for transcript_row_idx, row in transcript.iterrows():
                # get information from current utterance
                utterance = str(row["Utterance"])  # convert to string
                speaker = str(row["Speaker"])
                start_timestamp = row["Time (Seconds)"]
     
                # get end timestamp
                # hack: if last timestamp, just set end timestamp to be start time
                # this means we don't have to read the video file for this to work
                if transcript_row_idx < len(transcript) - 1:
                    end_timestamp = transcript["Time (Seconds)"][transcript_row_idx+1]
                else:
                    end_timestamp = start_timestamp  # this will sample a single frame for the last utterance
     
                # skip processing utterance if start or end timestamps are null,
                # or if speaker is not in the list of allowed speakers
                if pd.isnull(start_timestamp) or pd.isnull(end_timestamp) or speaker not in allowed_speakers:
                    continue
     
                # preprocess utterance to extract sub-utterances and timestamps
                utterances, timestamps, num_frames = _preprocess_utterance(
                    utterance, start_timestamp, end_timestamp)
     
                # skip if preprocessed utterance is empty
                if len(utterances) == 0:
                    continue
     
                # create dataset based on preprocessed utterances
                for (curr_utterance, curr_timestamps, curr_num_frames) in zip(utterances, timestamps, num_frames):
                    # loop over all possible frames for the current utterance
                    for frame_num, curr_timestamp in enumerate(curr_timestamps):
                        frame_filename = f"{video_filename.stem}_{utterance_num:03}_{frame_num:02}.jpg"
                        preprocessed_transcript.append([transcript_filename.name,
                            video_filename.name, curr_utterance, curr_timestamp,
                            utterance_num, frame_num, frame_filename])
     
                    utterance_num += 1
     
            # save preprocessed transcript as CSV
            if len(preprocessed_transcript) > 0:
                preprocessed_transcript_columns = ["transcript_filename", "video_filename",
                    "utterance", "timestamp", "utterance_num", "frame_num", "frame_filename"]
                preprocessed_transcript_df = pd.DataFrame(preprocessed_transcript,
                                                          columns=preprocessed_transcript_columns)
                preprocessed_transcript_df.to_csv(preprocessed_transcript_filename, index=False)


def _preprocess_utterance(utterance, start_timestamp, end_timestamp):
    """Preprocesses a single utterance, splitting it into multiple clean utterances with separate timestamps"""

    # check start timestamp is before end timestamp
    assert start_timestamp <= end_timestamp

    # remove special characters, anything in asterisks or parentheses etc.
    utterance = re.sub(r"\*[^)]*\*", "", utterance)
    utterance = re.sub(r"\[[^)]*\]", "", utterance)
    utterance = re.sub(r"\([^)]*\)", "", utterance)
    utterance = re.sub(r" +", " ", utterance)
    utterance = utterance.replace("--", " ")
    utterance = utterance.replace("-", "")
    utterance = utterance.replace("'", "")
    utterance = utterance.replace("*", "")
    utterance = utterance.replace("_", "")
    utterance = utterance.replace(",", "")
    utterance = utterance.replace("…", "")
    utterance = utterance.lower().strip()

    # split utterance based on certain delimeters, strip and remove empty utterances
    utterances = msplit(utterance, (".", "?", "!"))
    utterances = [utterance.strip() for utterance in utterances if len(utterance) > 0]

    if len(utterances) > 0:
        # get interpolated timestamps, including end timestamp (which we remove later)
        timestamps = np.linspace(start_timestamp, end_timestamp, len(utterances)+1, endpoint=True)
        timestamps = [int(timestamp) for timestamp in timestamps]
        all_timestamps = []
        num_frames = []

        # calculate number of frames to extract per utterance (max: 32 frames at 5fps)
        for i in range(len(timestamps)-1):
            curr_num_frames = max(min(int((timestamps[i+1] - timestamps[i]) / 0.2), MAX_FRAMES_PER_UTTERANCE), 1)
            curr_timestamps = np.linspace(timestamps[i], timestamps[i] + (curr_num_frames / 5),
                                          curr_num_frames, endpoint=False)
            # check same length
            assert len(curr_timestamps) == curr_num_frames

            # append information
            num_frames.append(curr_num_frames)
            all_timestamps.append(curr_timestamps)

        timestamps = timestamps[:-1]  # remove end timestamp
    else:
        all_timestamps = []
        num_frames = []

    # check everything is the same length
    assert len(utterances) == len(all_timestamps)
    assert len(all_timestamps) == len(num_frames)

    return utterances, all_timestamps, num_frames
            
def _extract_train_frames():
    """Extract aligned frames from SAYCam videos"""

    if os.path.exists(EXTRACTED_FRAMES_DIRNAME):
        print("Training frames have already been extracted. Skipping this step.")
    else:
        print("Extracting training frames")

        # create directory to store extracted frames
        if not os.path.exists(EXTRACTED_FRAMES_DIRNAME):
            os.makedirs(EXTRACTED_FRAMES_DIRNAME)

        # get all preprocessed transcripts
        transcripts = sorted(Path(PREPROCESSED_TRANSCRIPTS_DIRNAME).glob("*.csv"))

        for idx, transcript in enumerate(transcripts):
            # get video filename associated with this transcript
            transcript_df = pd.read_csv(transcript)
            video_filename = Path(RAW_VIDEO_DIRNAME, pd.unique(transcript_df["video_filename"]).item())

            # skip if video doesn"t exist
            if not video_filename.exists():
                print(f"{video_filename} missing! Skipping")
                continue

            # otherwise continue extraction process
            print(f"Extracting frames: {video_filename.name} ({idx+1}/{len(transcripts)})")

            # read in video and get information
            cap = cv.VideoCapture(str(video_filename))
            video_info = _get_video_info(cap)
            frame_count, frame_width, frame_height, frame_rate, frame_length = video_info

            for transcript_row_idx, row in transcript_df.iterrows():
                # get information for frame extraction
                frame_filename = Path(EXTRACTED_FRAMES_DIRNAME, str(row["frame_filename"]))
                timestamp = float(row["timestamp"])  # keep as float
                framestamp = int(timestamp * frame_rate)

                # extract frame based on timestamp
                cap.set(1, framestamp)  # set frame to extract from 
                ret, frame = cap.read()  # read frame
                frame = _extract_frame(frame, frame_height, frame_width)

                # save frame
                if frame is not None:
                    cv.imwrite(str(frame_filename), frame)

def _get_video_info(cap):
    """Returns video information"""
    frame_count = int(cap.get(cv.CAP_PROP_FRAME_COUNT))
    frame_width = int(cap.get(cv.CAP_PROP_FRAME_WIDTH))
    frame_height = int(cap.get(cv.CAP_PROP_FRAME_HEIGHT))
    frame_rate = cap.get(cv.CAP_PROP_FPS)  # leave this as a float
    frame_length = frame_count // frame_rate
    return frame_count, frame_width, frame_height, frame_rate, frame_length
    
    
def _extract_frame(frame, frame_height, frame_width):
    """Extract a single frame"""
    
    # settings for frame extraction
    final_size = 224
    resized_minor_length = 256
    new_height = frame_height * resized_minor_length // min(frame_height, frame_width)
    new_width = frame_width * resized_minor_length // min(frame_height, frame_width)
    
    # function to resize frame and recolor
    try:
        resized_frame = cv.resize(frame, (new_width, new_height), interpolation=cv.INTER_CUBIC)
    except Exception as e:
        print(str(e))
        return None

    # crop
    height, width, _ = resized_frame.shape
    startx = width // 2 - (final_size // 2)
    starty = height // 2 - (final_size // 2) - 16
    cropped_frame = resized_frame[starty:starty + final_size, startx:startx + final_size]
    assert cropped_frame.shape[0] == final_size and cropped_frame.shape[1] == final_size, \
        (cropped_frame.shape, height, width)

    # reverse x/y axes
    cropped_frame = np.array(cropped_frame)
    cropped_frame = cropped_frame[::-1, ::-1, :]
    # cropped_frame = cv2.cvtColor(cropped_frame, cv2.COLOR_BGR2RGB)
    return cropped_frame


def _extract_eval_frames():
    """Extract evaluation frames from labeled S dataset, splitting evenly for dev and test"""

    if os.path.exists(EVAL_FRAMES_DIRNAME):
        print("Evaluation frames have already been extracted. Skipping this step.")
    else:
        print("Extracting evaluation frames")

        # create directory to store evaluation frames
        if not os.path.exists(EVAL_FRAMES_DIRNAME):
            os.makedirs(EVAL_FRAMES_DIRNAME)
            os.makedirs(EVAL_FRAMES_DIRNAME / "dev")
            os.makedirs(EVAL_FRAMES_DIRNAME / "test")
     
        # get original set of evaluation categories
        eval_categories = os.listdir(LABELED_S_DIRNAME)
        for eval_category in eval_categories:
            eval_category_dirname = os.path.join(LABELED_S_DIRNAME, eval_category)
            eval_category_frames = sorted(os.listdir(eval_category_dirname))
     
            # get indices to split original labeled s dataset into dev and test
            split_idxs = np.arange(len(eval_category_frames))
            np.random.shuffle(split_idxs)
            dev_idxs = split_idxs[:int(len(eval_category_frames) * 0.5)]
            test_idxs = split_idxs[int(len(eval_category_frames) * 0.5):]
            
            # check dataset has been split correct
            assert len(dev_idxs) + len(test_idxs) == len(split_idxs)
     
            # copy over dev frames into a new directory
            print(f"copying {eval_category} frames for dev set")
     
            # check if directory exists, and if not, create it
            if not os.path.exists(os.path.join(EVAL_FRAMES_DIRNAME, "dev", eval_category)):
                os.makedirs(os.path.join(EVAL_FRAMES_DIRNAME, "dev", eval_category))
     
            for dev_idx in dev_idxs:
                # get path to original frame
                original_filename = os.path.join(LABELED_S_DIRNAME, eval_category, eval_category_frames[dev_idx])
     
                # copy frame
                shutil.copyfile(original_filename, os.path.join(EVAL_FRAMES_DIRNAME, "dev", eval_category, eval_category_frames[dev_idx]))
     
            # copy over test frames into a new directory
            print(f"copying {eval_category} frames for test set")
     
            # check if directory exists, and if not, create it
            if not os.path.exists(os.path.join(EVAL_FRAMES_DIRNAME, "test", eval_category)):
                os.makedirs(os.path.join(EVAL_FRAMES_DIRNAME, "test", eval_category))
     
            for test_idx in test_idxs:
                # get path to original frame
                original_filename = os.path.join(LABELED_S_DIRNAME, eval_category, eval_category_frames[test_idx])
     
                # copy frame
                shutil.copyfile(original_filename, os.path.join(EVAL_FRAMES_DIRNAME, "test", eval_category, eval_category_frames[test_idx]))
    
    
def _create_train_metadata():
    """Creates JSON files with image-utterance information"""
    
    if os.path.exists(TRAIN_METADATA_FILENAME) and os.path.exists(VAL_METADATA_FILENAME) and os.path.exists(TEST_METADATA_FILENAME):
        print("Training metadata files have already been created . Skipping this step.")
    else:
        print("Creating metadata files for train, validation and test.")

        # get all preprocessed transcripts
        transcripts = sorted(Path(PREPROCESSED_TRANSCRIPTS_DIRNAME).glob("*.csv"))

        utterances = []

        for idx, transcript in enumerate(transcripts):            
            # read in preprocessed transcript
            transcript_df = pd.read_csv(transcript)
            
            # group by utterances
            utterance_groups = transcript_df.groupby("utterance_num")
            for utterance, utterance_group in utterance_groups:
                # extract relevant information
                curr_utterance = {}
                curr_utterance["utterance"] = pd.unique(utterance_group["utterance"]).item()
                curr_utterance["transcript_filename"] = pd.unique(utterance_group["transcript_filename"]).item()
                curr_utterance["video_filename"] = pd.unique(utterance_group["video_filename"]).item()
                curr_utterance["utterance_num"] = pd.unique(utterance_group["utterance_num"]).item()
                curr_utterance["num_frames"] = len(utterance_group)
                curr_utterance["timestamps"] = list(utterance_group["timestamp"])

                # extract filenames separately
                curr_utterance["frame_filenames"] = []  # initialize as empty list
                curr_utterance_filenames = sorted(list(utterance_group["frame_filename"]))

                # skip over any nan utterances
                if not isinstance(curr_utterance["utterance"], str):
                    continue

                # check frame filenames and append all frames that exist
                for frame_filename in curr_utterance_filenames:
                    if (EXTRACTED_FRAMES_DIRNAME / frame_filename).exists():
                        curr_utterance["frame_filenames"].append(frame_filename)
                    else:
                        print(f"{frame_filename} does not exist, removing it from this list")

                # skip utterance completely if no frames were extracted
                if len(curr_utterance["frame_filenames"]) == 0:
                    print("No corresponding frames found, skipping this utterance")
                    continue
                
                # append details of remaining utterances to metadata list
                utterances.append(curr_utterance)

        # shuffle utterances
        random.shuffle(utterances)
                
        # split utterances into train/val/test
        train_n = int(len(utterances) * TRAIN_FRAC)
        val_n = int(len(utterances) * VAL_FRAC)
        test_n = int(len(utterances) - train_n - val_n)
        idxs = np.arange(len(utterances))
        train_idxs = idxs[:train_n]
        val_idxs = idxs[train_n:train_n+val_n]
        test_idxs = idxs[train_n+val_n:]
        train_utterances = [utterances[i] for i in train_idxs]
        val_utterances = [utterances[i] for i in val_idxs]
        test_utterances = [utterances[i] for i in test_idxs]
                
        # put utterances into a dictionary
        train_dict = {"data": train_utterances}
        val_dict = {"data": val_utterances}
        test_dict = {"data": test_utterances}

        # save as JSON files
        with open(TRAIN_METADATA_FILENAME, "w") as f:
            json.dump(train_dict, f)

        with open(VAL_METADATA_FILENAME, "w") as f:
            json.dump(val_dict, f)

        with open(TEST_METADATA_FILENAME, "w") as f:
            json.dump(test_dict, f)

def _create_eval_metadata():
    """Creates files for evaluating multimodal SAYCam model"""

    if os.path.exists(EVAL_DEV_METADATA_FILENAME) and os.path.exists(EVAL_TEST_METADATA_FILENAME):
        print("Evaluation metadata files have already been created . Skipping this step.")
    else:
        print("Creating metadata files for evaluation.")

        n_foils = 3  # number of foil referents
        n_evaluations = 100  # number of evaluations per category
        eval_dev_dataset = []
        eval_test_dataset = []

        # get evaluation categories and remove ones not in vocab
        eval_dev_dirname = EVAL_FRAMES_DIRNAME / "dev"
        eval_test_dirname = EVAL_FRAMES_DIRNAME / "test"
        eval_categories = sorted(os.listdir(eval_dev_dirname)) 
        eval_categories.remove("carseat")
        eval_categories.remove("couch")
        eval_categories.remove("greenery")
        eval_categories.remove("plushanimal")

        # generate dev evaluation trials
        for target_category in eval_categories:
            for i in range(n_evaluations):
                # sample item from target category
                target_category_dirname = os.path.join(eval_dev_dirname, target_category)
                target_img_filename = os.path.join(target_category_dirname,
                                                   np.random.choice(os.listdir(target_category_dirname)))
     
                foil_categories = eval_categories.copy()
                foil_categories.remove(target_category)
                foil_categories = np.random.choice(foil_categories, size=n_foils, replace=False)
                foil_img_filenames = []
     
                for j in range(n_foils):
                    foil_category_dirname = os.path.join(eval_dev_dirname, foil_categories[j])
                    foil_img_filename = os.path.join(foil_category_dirname,
                                                 np.random.choice(os.listdir(foil_category_dirname)))
                    foil_img_filenames.append(foil_img_filename)

                # save trial info as a dict
                eval_trial = {}
                eval_trial["trial_num"] = i
                eval_trial["target_category"] = target_category
                eval_trial["target_img_filename"] = target_img_filename
                eval_trial["foil_categories"] = list(foil_categories)
                eval_trial["foil_img_filenames"] = foil_img_filenames
                eval_dev_dataset.append(eval_trial)

        # generate test evaluation trials
        for target_category in eval_categories:
            for i in range(n_evaluations):
                # sample item from target category
                target_category_dirname = os.path.join(eval_test_dirname, target_category)
                target_img_filename = os.path.join(target_category_dirname,
                                                   np.random.choice(os.listdir(target_category_dirname)))
     
                foil_categories = eval_categories.copy()
                foil_categories.remove(target_category)
                foil_categories = np.random.choice(foil_categories, size=n_foils, replace=False)
                foil_img_filenames = []
     
                for j in range(n_foils):
                    foil_category_dirname = os.path.join(eval_test_dirname, foil_categories[j])
                    foil_img_filename = os.path.join(foil_category_dirname,
                                                 np.random.choice(os.listdir(foil_category_dirname)))
                    foil_img_filenames.append(foil_img_filename)

                # save trial info as a dict
                eval_trial = {}
                eval_trial["trial_num"] = i
                eval_trial["target_category"] = target_category
                eval_trial["target_img_filename"] = target_img_filename
                eval_trial["foil_categories"] = list(foil_categories)
                eval_trial["foil_img_filenames"] = foil_img_filenames
                eval_test_dataset.append(eval_trial)
                    
        # put eval trials into dictionaries
        eval_dev_dict = {"data": eval_dev_dataset}
        eval_test_dict = {"data": eval_test_dataset}

        # save as JSON files
        with open(EVAL_DEV_METADATA_FILENAME, "w") as f:
            json.dump(eval_dev_dict, f)

        with open(EVAL_TEST_METADATA_FILENAME, "w") as f:
            json.dump(eval_test_dict, f)
        
            
def _create_vocab():
    """Create vocabulary object and save to file"""

    if VOCAB_FILENAME.exists():
        print("Vocabulary file already exists. Skipping this step.")
    else:
        print("Creating vocab.json file!")

        # create vocab dictionary
        vocab_dict = {PAD_TOKEN: 0, UNK_TOKEN: 1, SOS_TOKEN: 2, EOS_TOKEN: 3}
        num_words = 4

        # load utterances from training set
        with open(TRAIN_METADATA_FILENAME) as f:
            train_dict = json.load(f)

        # fill vocab with all words from utterances
        train = train_dict["data"]
        for i in range(len(train)):
            curr_utterance = str(train[i]["utterance"])
            words = curr_utterance.split(" ")
            for word in words:
                if word not in vocab_dict:
                    vocab_dict[word] = num_words
                    num_words += 1

        # save as JSON file
        with open(VOCAB_FILENAME, "w") as f:
            json.dump(vocab_dict, f)
        

def _create_animations():
    """Create animated GIFs of extracted frames paired with each utterance"""

    if os.path.exists(ANIMATED_FRAMES_DIRNAME):
        print("Animated gifs have already been created. Skipping this step.")
    else:
        print("Creating animated gifs")
    
        # create directory to store extracted frames
        if not os.path.exists(ANIMATED_FRAMES_DIRNAME):
            os.makedirs(ANIMATED_FRAMES_DIRNAME)
     
        # get list of preprocessed transcripts
        transcripts = sorted(Path(PREPROCESSED_TRANSCRIPTS_DIRNAME).glob("*.csv"))[:5]
     
        for idx, transcript in enumerate(transcripts):
            print(f"Creating animated gifs: {transcript} ({idx+1}/{len(transcripts)})")
            
            # read in preprocessed transcript
            transcript_df = pd.read_csv(transcript)
            
            # group by utterances
            utterance_groups = transcript_df.groupby("utterance_num")
     
            # create gif
            for utterance, utterance_group in utterance_groups:
                utterance_num = pd.unique(utterance_group["utterance_num"]).item()
                gif_filename = f"{pd.unique(utterance_group['transcript_filename']).item()[:-4]}_{utterance_num:03}.gif"
                gif_filepath = Path(ANIMATED_FRAMES_DIRNAME, gif_filename)
                frame_filenames = utterance_group["frame_filename"]
     
                frames = []
                for frame_filename in frame_filenames:
                    frame_filepath = EXTRACTED_FRAMES_DIRNAME / frame_filename
     
                    try:
                        img = imageio.imread(frame_filepath)
                    except FileNotFoundError:
                        continue
                        
                    frames.append(img)
     
                if len(frames) > 0:
                    print(f"Saving {gif_filepath}, with {len(frames)} frames")
                    imageio.mimsave(gif_filepath, frames, fps=10)

            
if __name__ == "__main__":
    load_and_print_info(MultiModalSAYCamDataModule)
>>>>>>> ad2359a4
<|MERGE_RESOLUTION|>--- conflicted
+++ resolved
@@ -21,11 +21,7 @@
 # default arguments
 # dataloader arguments
 BATCH_SIZE = 4
-<<<<<<< HEAD
-VAL_BATCH_SIZE = 64
-=======
 VAL_BATCH_SIZE = 16
->>>>>>> ad2359a4
 NUM_WORKERS = 4
 
 # evaluation arguments
@@ -48,7 +44,6 @@
 SOS_TOKEN_ID = 2
 EOS_TOKEN_ID = 3
 
-<<<<<<< HEAD
 # image arguments
 IMAGE_H = 224
 IMAGE_W = 224
@@ -68,38 +63,18 @@
 
 
 class MultiModalDataset(Dataset):
-=======
-
-def read_vocab(vocab_filename=VOCAB_FILENAME):
-    with open(vocab_filename) as f:
-        return json.load(f)
-
-
-class MultiModalSAYCamDataset(Dataset):
->>>>>>> ad2359a4
     """
     Abstract Dataset that returns paired image-utterances.
     """
 
-<<<<<<< HEAD
     def __init__(self):
-=======
-    def __init__(self, data, vocab, multiple_frames, transform):
->>>>>>> ad2359a4
         super().__init__()
 
     def __len__(self) -> int:
-<<<<<<< HEAD
         """Returns the length of the dataset."""
         raise NotImplementedError
 
     def __getitem__(self, idx: int) -> Tuple[Any, Any, Any, Any]:
-=======
-        """Return length of the dataset."""
-        return len(self.data)
-
-    def __getitem__(self, idx: int) -> Tuple[Any, Any, Any]:
->>>>>>> ad2359a4
         """
         Returns an image-utterance pair in tuple
         (img, utterance_idxs, utterance_length, raw_utterances).
@@ -108,61 +83,21 @@
         """
         raise NotImplementedError
 
-<<<<<<< HEAD
 
 def multiModalDataset_collate_fn(batch):
     img, utterance_idxs, utterance_length, raw_utterance = zip(*batch)
-=======
-        # get utterance and convert to indices
-        utterance = self.data[idx]["utterance"]
-        utterance_words = utterance.split(" ")
-        utterance_words = [SOS_TOKEN] + utterance_words + [EOS_TOKEN]
-        utterance_length = len(utterance_words)
-        utterance_idxs = torch.tensor([self.vocab.get(
-            word, UNK_TOKEN_ID) for word in utterance_words], dtype=torch.long)
-
-        # get image
-        img_filenames = self.data[idx]["frame_filenames"]
-
-        if self.multiple_frames:
-            # sample a random image associated with this utterance
-            img_filename = Path(EXTRACTED_FRAMES_DIRNAME,
-                                random.choice(img_filenames))
-        else:
-            # otherwise, sample the first frame
-            img_filename = Path(EXTRACTED_FRAMES_DIRNAME, img_filenames[0])
-
-        img = Image.open(img_filename).convert("RGB")
-
-        # apply transforms
-        if self.transform is not None:
-            img = self.transform(img)
-
-        return img, utterance_idxs, utterance_length
-
-
-def multiModalSAYCamDataset_collate_fn(batch):
-    img, utterance_idxs, utterance_length = zip(*batch)
->>>>>>> ad2359a4
     img = torch.stack(img, 0)
     utterance_idxs = pad_sequence(
         utterance_idxs, batch_first=True, padding_value=PAD_TOKEN_ID)
     utterance_length = torch.tensor(utterance_length, dtype=torch.long)
     if utterance_idxs.size(1) > MAX_LEN_UTTERANCE:
         utterance_idxs = utterance_idxs[:, :MAX_LEN_UTTERANCE]
-<<<<<<< HEAD
-        utterance_length = torch.minimum(utterance_length, torch.tensor(MAX_LEN_UTTERANCE, dtype=torch.long))
+        utterance_length = torch.minimum(
+            utterance_length, torch.tensor(MAX_LEN_UTTERANCE, dtype=torch.long))
     raw_utterance = list(raw_utterance)
     return img, utterance_idxs, utterance_length, raw_utterance
 
 
-=======
-        utterance_length = torch.minimum(
-            utterance_length, torch.tensor(MAX_LEN_UTTERANCE, dtype=torch.long))
-    return img, utterance_idxs, utterance_length
-
-
->>>>>>> ad2359a4
 class LabeledSEvalDataset(Dataset):
     """
     Dataset that returns a set of referents and a target word for evaluation
@@ -172,15 +107,9 @@
         self.data = data
         self.vocab = vocab
         self.transform = transforms.Compose([
-<<<<<<< HEAD
                 transforms.ToTensor(),
                 normalizer,
             ])
-=======
-            transforms.ToTensor(),
-            transforms.Normalize([0.485, 0.456, 0.406], [0.229, 0.224, 0.225])
-        ])
->>>>>>> ad2359a4
 
     def __getitem__(self, idx):
         # read trial information
@@ -203,21 +132,13 @@
         label = torch.LongTensor([label])
         label_len = len(label)
 
-<<<<<<< HEAD
         return imgs, label, label_len, [raw_label]
-=======
-        return imgs, label, label_len
->>>>>>> ad2359a4
 
     def __len__(self):
         return len(self.data)
 
 
-<<<<<<< HEAD
 class MultiModalDataModule(pl.LightningDataModule):
-=======
-class MultiModalSAYCamDataModule(pl.LightningDataModule):
->>>>>>> ad2359a4
     """
     The abstract data module consisting of images and the associated utterances.
     """
@@ -227,20 +148,11 @@
 
         self.args = vars(args) if args is not None else {}
         self.batch_size = self.args.get("batch_size", BATCH_SIZE)
-<<<<<<< HEAD
         self.drop_last = self.args.get("drop_last", False)
         self.val_batch_size = self.args.get("val_batch_size", VAL_BATCH_SIZE)
         self.num_workers = self.args.get("num_workers", NUM_WORKERS)
         self.on_gpu = isinstance(self.args.get("gpus", None), (str, int))
         self.augment_frames = self.args.get("augment_frames", AUGMENT_FRAMES)
-=======
-        self.val_batch_size = self.args.get("val_batch_size", VAL_BATCH_SIZE)
-        self.num_workers = self.args.get("num_workers", NUM_WORKERS)
-        self.multiple_frames = self.args.get(
-            "multiple_frames", MULTIPLE_FRAMES)
-        self.augment_frames = self.args.get("augment_frames", AUGMENT_FRAMES)
-        self.on_gpu = isinstance(self.args.get("gpus", None), (str, int))
->>>>>>> ad2359a4
 
         if self.augment_frames:
             # add same augmentations as emin used
@@ -251,36 +163,20 @@
                 transforms.RandomApply([GaussianBlur([.1, 2.])], p=0.5),
                 transforms.RandomHorizontalFlip(),
                 transforms.ToTensor(),
-<<<<<<< HEAD
                 normalizer,
-=======
-                transforms.Normalize([0.485, 0.456, 0.406], [
-                                     0.229, 0.224, 0.225])
->>>>>>> ad2359a4
             ])
         else:
             # just convert to tensor and normalize
             self.transform = transforms.Compose([
                 transforms.ToTensor(),
-<<<<<<< HEAD
                 normalizer,
-=======
-                transforms.Normalize([0.485, 0.456, 0.406], [
-                                     0.229, 0.224, 0.225])
->>>>>>> ad2359a4
             ])
 
         # keep base transform for val and test
         self.base_transform = transforms.Compose([
-<<<<<<< HEAD
-                transforms.ToTensor(),
-                normalizer,
-            ])
-=======
             transforms.ToTensor(),
-            transforms.Normalize([0.485, 0.456, 0.406], [0.229, 0.224, 0.225])
+            normalizer,
         ])
->>>>>>> ad2359a4
 
     @staticmethod
     def add_to_argparse(parser):
@@ -288,15 +184,7 @@
             "--batch_size", type=int, default=BATCH_SIZE, help="Number of examples to operate on per train step."
         )
         parser.add_argument(
-<<<<<<< HEAD
             "--drop_last", action="store_true", help="Drop the last not full batch."
-=======
-            "--val_batch_size", type=int, default=VAL_BATCH_SIZE, help="Number of examples to operate on per validation step."
-        )
-
-        parser.add_argument(
-            "--num_workers", type=int, default=NUM_WORKERS, help="Number of additional processes to load data."
->>>>>>> ad2359a4
         )
         parser.add_argument(
             "--val_batch_size", type=int, default=VAL_BATCH_SIZE, help="Number of examples to operate on per forward step during validation."
@@ -316,45 +204,9 @@
 
     def prepare_data(self, *args, **kwargs) -> None:
         print("Calling prepare_data!")
-<<<<<<< HEAD
 
     def setup(self, *args, **kwargs) -> None:
         print("Calling setup!")
-=======
-        _download_transcripts()
-        _rename_transcripts()
-        _preprocess_transcripts()
-        _extract_train_frames()
-        _create_train_metadata()
-        _extract_eval_frames()
-        _create_eval_metadata()
-        _create_vocab()
-        # _create_animations()  # TODO: add extra argument to generate this?
-
-    def setup(self, *args, **kwargs) -> None:
-        print("Calling setup!")
-        # read image-text data splits
-        with open(TRAIN_METADATA_FILENAME) as f:
-            train_data = json.load(f)
-            train_data = train_data["data"]
-
-        with open(VAL_METADATA_FILENAME) as f:
-            val_data = json.load(f)
-            val_data = val_data["data"]
-
-        with open(TEST_METADATA_FILENAME) as f:
-            test_data = json.load(f)
-            test_data = test_data["data"]
-
-        # read eval data splits
-        with open(EVAL_DEV_METADATA_FILENAME) as f:
-            eval_dev_data = json.load(f)
-            eval_dev_data = eval_dev_data["data"]
-
-        with open(EVAL_TEST_METADATA_FILENAME) as f:
-            eval_test_data = json.load(f)
-            eval_test_data = eval_test_data["data"]
->>>>>>> ad2359a4
 
         # read vocab
         vocab = self.read_vocab()
@@ -399,7 +251,6 @@
             pin_memory=False,
         )
 
-<<<<<<< HEAD
     def val_test_dataloader(self, dataset, eval_dataset, batch_size=None, shuffle=False):
         if batch_size is None:
             batch_size = self.val_batch_size
@@ -409,14 +260,6 @@
             collate_fn=multiModalDataset_collate_fn,
             shuffle=shuffle,
             batch_size=batch_size,
-=======
-    def val_dataloader(self):
-        contrastive_val_dataloader = DataLoader(
-            self.val_dataset,
-            collate_fn=multiModalSAYCamDataset_collate_fn,
-            shuffle=False,
-            batch_size=self.val_batch_size,
->>>>>>> ad2359a4
             num_workers=self.num_workers,
             pin_memory=False,
         )
@@ -454,7 +297,6 @@
             shuffle=shuffle,
         )
 
-<<<<<<< HEAD
 
 def load_and_print_info(data_module_class):
     # parse args
@@ -466,636 +308,4 @@
     data = data_module_class(args)
     data.prepare_data()
 
-    print(data)
-=======
-        return [contrastive_val_dataloader,
-                eval_dev_dataloader]
-
-
-def _download_transcripts():
-    """Download SAYCam transcripts."""
-
-    # check if transcripts have already been downloaded
-    if os.path.exists(TRANSCRIPTS_DIRNAME):
-        print("SAYCam transcripts have already been downloaded. Skipping this step.")
-    else:
-        print("Downloading SAYCam transcripts from Google Sheets")
-
-        # create transcript folder
-        if not os.path.exists(TRANSCRIPTS_DIRNAME):
-            os.makedirs(TRANSCRIPTS_DIRNAME)
-
-        # set up google sheets object
-        sheets = Sheets.from_files(GSHEETS_CREDENTIALS_FILENAME)
-
-        # get urls of saycam files to download
-        df = pd.read_csv(TRANSCRIPT_LINKS_FILENAME)
-        urls = df["GoogleSheets Link"].unique()
-
-        for i, url in enumerate(urls):
-            print(f"Downloading SAYCam transcript {i+1}/{len(urls)}: {url}")
-            s = sheets.get(url)
-            title = s.title.split("_")
-            title = "_".join(title[:3])
-
-            # read all sheets (skipping the first one since it is blank)
-            for j in range(1, len(s.sheets)):
-                try:
-                    # try and parse this sheet as a data frame
-                    # convert worksheet to data frame
-                    df = s.sheets[j].to_frame()
-                    # get filename of dataframe
-                    filename = f"{TRANSCRIPTS_DIRNAME}/{title}_{s.sheets[j].title}.csv"
-                    df.to_csv(filename, index=False)  # save as CSV
-                except pd.errors.ParserError:
-                    continue  # move onto the next file
-
-            # sleep for 30 seconds to prevent rate limiting
-            time.sleep(30)
-
-
-def _rename_transcripts():
-    """Manually rename a few of the transcripts that don't match naming scheme."""
-
-    if os.path.exists(TRANSCRIPTS_DIRNAME / "S_20141029_2412_part 2.csv"):
-        print("Renaming transcripts")
-        os.rename(TRANSCRIPTS_DIRNAME / "S_20141029_2412_part 2.csv",
-                  TRANSCRIPTS_DIRNAME / "S_20141029_2412_02.csv")
-        os.rename(TRANSCRIPTS_DIRNAME / "S_20141029_2412_part 3.csv",
-                  TRANSCRIPTS_DIRNAME / "S_20141029_2412_03.csv")
-        os.rename(TRANSCRIPTS_DIRNAME / "S_20141029_2412_part 4.csv",
-                  TRANSCRIPTS_DIRNAME / "S_20141029_2412_04.csv")
-        os.rename(TRANSCRIPTS_DIRNAME / "S_20141029_2412_part 5.csv",
-                  TRANSCRIPTS_DIRNAME / "S_20141029_2412_05.csv")
-        os.rename(TRANSCRIPTS_DIRNAME / "S_20141029_2412_part 6.csv",
-                  TRANSCRIPTS_DIRNAME / "S_20141029_2412_06.csv")
-
-    if os.path.exists(TRANSCRIPTS_DIRNAME / "S_20141122_2505_part 1.csv"):
-        print("Renaming transcripts")
-        os.rename(TRANSCRIPTS_DIRNAME / "S_20141122_2505_part 1.csv",
-                  TRANSCRIPTS_DIRNAME / "S_20141122_2505_01.csv")
-        os.rename(TRANSCRIPTS_DIRNAME / "S_20141122_2505_part 2.csv",
-                  TRANSCRIPTS_DIRNAME / "S_20141122_2505_02.csv")
-    else:
-        print("Transcripts have already been renamed. Skipping this step.")
-
-
-def _preprocess_transcripts():
-    """Preprocess transcripts by cleaning the text and extracting frame timings."""
-
-    # check if transcripts have already been downloaded
-    if os.path.exists(PREPROCESSED_TRANSCRIPTS_DIRNAME):
-        print("Transcripts have already been preprocessed. Skipping this step.")
-    else:
-        print("Preprocessing transcripts")
-
-        # create preprocessed transcripts folder
-        if not os.path.exists(PREPROCESSED_TRANSCRIPTS_DIRNAME):
-            os.makedirs(PREPROCESSED_TRANSCRIPTS_DIRNAME)
-
-        # get all transcripts and allowed speakers
-        transcripts = sorted(Path(TRANSCRIPTS_DIRNAME).glob("*.csv"))
-        allowed_speakers = ["M", "Mom", "mom", "m",
-                            "mother", "Mother", "papa", "the mom"]
-
-        # preprocess each transcript
-        for transcript_idx, transcript_filename in enumerate(transcripts):
-            # empty list to store processed transcript information
-            preprocessed_transcript = []
-            preprocessed_transcript_filename = PREPROCESSED_TRANSCRIPTS_DIRNAME / \
-                transcript_filename.name
-
-            # read transcript CSV
-            print(f"Preprocessing transcript: {transcript_filename.name} ({transcript_idx+1}/{len(transcripts)})")
-            transcript = pd.read_csv(transcript_filename)
-     
-            # skip empty transcripts
-            if len(transcript) <= 1:
-                continue
-            
-            # create new column of timestamps converted to seconds
-            new_timestamps = convert_timestamps_to_seconds(transcript["Time"])
-            transcript["Time (Seconds)"] = new_timestamps
-     
-            # reset utterance count
-            utterance_num = 1
-     
-            # extract unique video filename from transcript
-            video_filename = pd.unique(transcript["Video Name"])
-     
-            # drop any missing filenames, or any filenames with "part" in them
-            video_filename = [x for x in video_filename if not pd.isnull(x)]
-            video_filename = [x for x in video_filename if "part" not in x]
-     
-            # skip if video filename is not unique
-            if len(video_filename) != 1:
-                continue
-     
-            # extract video filename and replace suffix
-            video_filename = video_filename[0]
-            video_filename = Path(video_filename).with_suffix(".mp4")
-     
-            # check video and transcript filenames match
-            assert video_filename.stem == transcript_filename.stem
-     
-            for transcript_row_idx, row in transcript.iterrows():
-                # get information from current utterance
-                utterance = str(row["Utterance"])  # convert to string
-                speaker = str(row["Speaker"])
-                start_timestamp = row["Time (Seconds)"]
-     
-                # get end timestamp
-                # hack: if last timestamp, just set end timestamp to be start time
-                # this means we don't have to read the video file for this to work
-                if transcript_row_idx < len(transcript) - 1:
-                    end_timestamp = transcript["Time (Seconds)"][transcript_row_idx+1]
-                else:
-                    end_timestamp = start_timestamp  # this will sample a single frame for the last utterance
-     
-                # skip processing utterance if start or end timestamps are null,
-                # or if speaker is not in the list of allowed speakers
-                if pd.isnull(start_timestamp) or pd.isnull(end_timestamp) or speaker not in allowed_speakers:
-                    continue
-     
-                # preprocess utterance to extract sub-utterances and timestamps
-                utterances, timestamps, num_frames = _preprocess_utterance(
-                    utterance, start_timestamp, end_timestamp)
-     
-                # skip if preprocessed utterance is empty
-                if len(utterances) == 0:
-                    continue
-     
-                # create dataset based on preprocessed utterances
-                for (curr_utterance, curr_timestamps, curr_num_frames) in zip(utterances, timestamps, num_frames):
-                    # loop over all possible frames for the current utterance
-                    for frame_num, curr_timestamp in enumerate(curr_timestamps):
-                        frame_filename = f"{video_filename.stem}_{utterance_num:03}_{frame_num:02}.jpg"
-                        preprocessed_transcript.append([transcript_filename.name,
-                            video_filename.name, curr_utterance, curr_timestamp,
-                            utterance_num, frame_num, frame_filename])
-     
-                    utterance_num += 1
-     
-            # save preprocessed transcript as CSV
-            if len(preprocessed_transcript) > 0:
-                preprocessed_transcript_columns = ["transcript_filename", "video_filename",
-                    "utterance", "timestamp", "utterance_num", "frame_num", "frame_filename"]
-                preprocessed_transcript_df = pd.DataFrame(preprocessed_transcript,
-                                                          columns=preprocessed_transcript_columns)
-                preprocessed_transcript_df.to_csv(preprocessed_transcript_filename, index=False)
-
-
-def _preprocess_utterance(utterance, start_timestamp, end_timestamp):
-    """Preprocesses a single utterance, splitting it into multiple clean utterances with separate timestamps"""
-
-    # check start timestamp is before end timestamp
-    assert start_timestamp <= end_timestamp
-
-    # remove special characters, anything in asterisks or parentheses etc.
-    utterance = re.sub(r"\*[^)]*\*", "", utterance)
-    utterance = re.sub(r"\[[^)]*\]", "", utterance)
-    utterance = re.sub(r"\([^)]*\)", "", utterance)
-    utterance = re.sub(r" +", " ", utterance)
-    utterance = utterance.replace("--", " ")
-    utterance = utterance.replace("-", "")
-    utterance = utterance.replace("'", "")
-    utterance = utterance.replace("*", "")
-    utterance = utterance.replace("_", "")
-    utterance = utterance.replace(",", "")
-    utterance = utterance.replace("…", "")
-    utterance = utterance.lower().strip()
-
-    # split utterance based on certain delimeters, strip and remove empty utterances
-    utterances = msplit(utterance, (".", "?", "!"))
-    utterances = [utterance.strip() for utterance in utterances if len(utterance) > 0]
-
-    if len(utterances) > 0:
-        # get interpolated timestamps, including end timestamp (which we remove later)
-        timestamps = np.linspace(start_timestamp, end_timestamp, len(utterances)+1, endpoint=True)
-        timestamps = [int(timestamp) for timestamp in timestamps]
-        all_timestamps = []
-        num_frames = []
-
-        # calculate number of frames to extract per utterance (max: 32 frames at 5fps)
-        for i in range(len(timestamps)-1):
-            curr_num_frames = max(min(int((timestamps[i+1] - timestamps[i]) / 0.2), MAX_FRAMES_PER_UTTERANCE), 1)
-            curr_timestamps = np.linspace(timestamps[i], timestamps[i] + (curr_num_frames / 5),
-                                          curr_num_frames, endpoint=False)
-            # check same length
-            assert len(curr_timestamps) == curr_num_frames
-
-            # append information
-            num_frames.append(curr_num_frames)
-            all_timestamps.append(curr_timestamps)
-
-        timestamps = timestamps[:-1]  # remove end timestamp
-    else:
-        all_timestamps = []
-        num_frames = []
-
-    # check everything is the same length
-    assert len(utterances) == len(all_timestamps)
-    assert len(all_timestamps) == len(num_frames)
-
-    return utterances, all_timestamps, num_frames
-            
-def _extract_train_frames():
-    """Extract aligned frames from SAYCam videos"""
-
-    if os.path.exists(EXTRACTED_FRAMES_DIRNAME):
-        print("Training frames have already been extracted. Skipping this step.")
-    else:
-        print("Extracting training frames")
-
-        # create directory to store extracted frames
-        if not os.path.exists(EXTRACTED_FRAMES_DIRNAME):
-            os.makedirs(EXTRACTED_FRAMES_DIRNAME)
-
-        # get all preprocessed transcripts
-        transcripts = sorted(Path(PREPROCESSED_TRANSCRIPTS_DIRNAME).glob("*.csv"))
-
-        for idx, transcript in enumerate(transcripts):
-            # get video filename associated with this transcript
-            transcript_df = pd.read_csv(transcript)
-            video_filename = Path(RAW_VIDEO_DIRNAME, pd.unique(transcript_df["video_filename"]).item())
-
-            # skip if video doesn"t exist
-            if not video_filename.exists():
-                print(f"{video_filename} missing! Skipping")
-                continue
-
-            # otherwise continue extraction process
-            print(f"Extracting frames: {video_filename.name} ({idx+1}/{len(transcripts)})")
-
-            # read in video and get information
-            cap = cv.VideoCapture(str(video_filename))
-            video_info = _get_video_info(cap)
-            frame_count, frame_width, frame_height, frame_rate, frame_length = video_info
-
-            for transcript_row_idx, row in transcript_df.iterrows():
-                # get information for frame extraction
-                frame_filename = Path(EXTRACTED_FRAMES_DIRNAME, str(row["frame_filename"]))
-                timestamp = float(row["timestamp"])  # keep as float
-                framestamp = int(timestamp * frame_rate)
-
-                # extract frame based on timestamp
-                cap.set(1, framestamp)  # set frame to extract from 
-                ret, frame = cap.read()  # read frame
-                frame = _extract_frame(frame, frame_height, frame_width)
-
-                # save frame
-                if frame is not None:
-                    cv.imwrite(str(frame_filename), frame)
-
-def _get_video_info(cap):
-    """Returns video information"""
-    frame_count = int(cap.get(cv.CAP_PROP_FRAME_COUNT))
-    frame_width = int(cap.get(cv.CAP_PROP_FRAME_WIDTH))
-    frame_height = int(cap.get(cv.CAP_PROP_FRAME_HEIGHT))
-    frame_rate = cap.get(cv.CAP_PROP_FPS)  # leave this as a float
-    frame_length = frame_count // frame_rate
-    return frame_count, frame_width, frame_height, frame_rate, frame_length
-    
-    
-def _extract_frame(frame, frame_height, frame_width):
-    """Extract a single frame"""
-    
-    # settings for frame extraction
-    final_size = 224
-    resized_minor_length = 256
-    new_height = frame_height * resized_minor_length // min(frame_height, frame_width)
-    new_width = frame_width * resized_minor_length // min(frame_height, frame_width)
-    
-    # function to resize frame and recolor
-    try:
-        resized_frame = cv.resize(frame, (new_width, new_height), interpolation=cv.INTER_CUBIC)
-    except Exception as e:
-        print(str(e))
-        return None
-
-    # crop
-    height, width, _ = resized_frame.shape
-    startx = width // 2 - (final_size // 2)
-    starty = height // 2 - (final_size // 2) - 16
-    cropped_frame = resized_frame[starty:starty + final_size, startx:startx + final_size]
-    assert cropped_frame.shape[0] == final_size and cropped_frame.shape[1] == final_size, \
-        (cropped_frame.shape, height, width)
-
-    # reverse x/y axes
-    cropped_frame = np.array(cropped_frame)
-    cropped_frame = cropped_frame[::-1, ::-1, :]
-    # cropped_frame = cv2.cvtColor(cropped_frame, cv2.COLOR_BGR2RGB)
-    return cropped_frame
-
-
-def _extract_eval_frames():
-    """Extract evaluation frames from labeled S dataset, splitting evenly for dev and test"""
-
-    if os.path.exists(EVAL_FRAMES_DIRNAME):
-        print("Evaluation frames have already been extracted. Skipping this step.")
-    else:
-        print("Extracting evaluation frames")
-
-        # create directory to store evaluation frames
-        if not os.path.exists(EVAL_FRAMES_DIRNAME):
-            os.makedirs(EVAL_FRAMES_DIRNAME)
-            os.makedirs(EVAL_FRAMES_DIRNAME / "dev")
-            os.makedirs(EVAL_FRAMES_DIRNAME / "test")
-     
-        # get original set of evaluation categories
-        eval_categories = os.listdir(LABELED_S_DIRNAME)
-        for eval_category in eval_categories:
-            eval_category_dirname = os.path.join(LABELED_S_DIRNAME, eval_category)
-            eval_category_frames = sorted(os.listdir(eval_category_dirname))
-     
-            # get indices to split original labeled s dataset into dev and test
-            split_idxs = np.arange(len(eval_category_frames))
-            np.random.shuffle(split_idxs)
-            dev_idxs = split_idxs[:int(len(eval_category_frames) * 0.5)]
-            test_idxs = split_idxs[int(len(eval_category_frames) * 0.5):]
-            
-            # check dataset has been split correct
-            assert len(dev_idxs) + len(test_idxs) == len(split_idxs)
-     
-            # copy over dev frames into a new directory
-            print(f"copying {eval_category} frames for dev set")
-     
-            # check if directory exists, and if not, create it
-            if not os.path.exists(os.path.join(EVAL_FRAMES_DIRNAME, "dev", eval_category)):
-                os.makedirs(os.path.join(EVAL_FRAMES_DIRNAME, "dev", eval_category))
-     
-            for dev_idx in dev_idxs:
-                # get path to original frame
-                original_filename = os.path.join(LABELED_S_DIRNAME, eval_category, eval_category_frames[dev_idx])
-     
-                # copy frame
-                shutil.copyfile(original_filename, os.path.join(EVAL_FRAMES_DIRNAME, "dev", eval_category, eval_category_frames[dev_idx]))
-     
-            # copy over test frames into a new directory
-            print(f"copying {eval_category} frames for test set")
-     
-            # check if directory exists, and if not, create it
-            if not os.path.exists(os.path.join(EVAL_FRAMES_DIRNAME, "test", eval_category)):
-                os.makedirs(os.path.join(EVAL_FRAMES_DIRNAME, "test", eval_category))
-     
-            for test_idx in test_idxs:
-                # get path to original frame
-                original_filename = os.path.join(LABELED_S_DIRNAME, eval_category, eval_category_frames[test_idx])
-     
-                # copy frame
-                shutil.copyfile(original_filename, os.path.join(EVAL_FRAMES_DIRNAME, "test", eval_category, eval_category_frames[test_idx]))
-    
-    
-def _create_train_metadata():
-    """Creates JSON files with image-utterance information"""
-    
-    if os.path.exists(TRAIN_METADATA_FILENAME) and os.path.exists(VAL_METADATA_FILENAME) and os.path.exists(TEST_METADATA_FILENAME):
-        print("Training metadata files have already been created . Skipping this step.")
-    else:
-        print("Creating metadata files for train, validation and test.")
-
-        # get all preprocessed transcripts
-        transcripts = sorted(Path(PREPROCESSED_TRANSCRIPTS_DIRNAME).glob("*.csv"))
-
-        utterances = []
-
-        for idx, transcript in enumerate(transcripts):            
-            # read in preprocessed transcript
-            transcript_df = pd.read_csv(transcript)
-            
-            # group by utterances
-            utterance_groups = transcript_df.groupby("utterance_num")
-            for utterance, utterance_group in utterance_groups:
-                # extract relevant information
-                curr_utterance = {}
-                curr_utterance["utterance"] = pd.unique(utterance_group["utterance"]).item()
-                curr_utterance["transcript_filename"] = pd.unique(utterance_group["transcript_filename"]).item()
-                curr_utterance["video_filename"] = pd.unique(utterance_group["video_filename"]).item()
-                curr_utterance["utterance_num"] = pd.unique(utterance_group["utterance_num"]).item()
-                curr_utterance["num_frames"] = len(utterance_group)
-                curr_utterance["timestamps"] = list(utterance_group["timestamp"])
-
-                # extract filenames separately
-                curr_utterance["frame_filenames"] = []  # initialize as empty list
-                curr_utterance_filenames = sorted(list(utterance_group["frame_filename"]))
-
-                # skip over any nan utterances
-                if not isinstance(curr_utterance["utterance"], str):
-                    continue
-
-                # check frame filenames and append all frames that exist
-                for frame_filename in curr_utterance_filenames:
-                    if (EXTRACTED_FRAMES_DIRNAME / frame_filename).exists():
-                        curr_utterance["frame_filenames"].append(frame_filename)
-                    else:
-                        print(f"{frame_filename} does not exist, removing it from this list")
-
-                # skip utterance completely if no frames were extracted
-                if len(curr_utterance["frame_filenames"]) == 0:
-                    print("No corresponding frames found, skipping this utterance")
-                    continue
-                
-                # append details of remaining utterances to metadata list
-                utterances.append(curr_utterance)
-
-        # shuffle utterances
-        random.shuffle(utterances)
-                
-        # split utterances into train/val/test
-        train_n = int(len(utterances) * TRAIN_FRAC)
-        val_n = int(len(utterances) * VAL_FRAC)
-        test_n = int(len(utterances) - train_n - val_n)
-        idxs = np.arange(len(utterances))
-        train_idxs = idxs[:train_n]
-        val_idxs = idxs[train_n:train_n+val_n]
-        test_idxs = idxs[train_n+val_n:]
-        train_utterances = [utterances[i] for i in train_idxs]
-        val_utterances = [utterances[i] for i in val_idxs]
-        test_utterances = [utterances[i] for i in test_idxs]
-                
-        # put utterances into a dictionary
-        train_dict = {"data": train_utterances}
-        val_dict = {"data": val_utterances}
-        test_dict = {"data": test_utterances}
-
-        # save as JSON files
-        with open(TRAIN_METADATA_FILENAME, "w") as f:
-            json.dump(train_dict, f)
-
-        with open(VAL_METADATA_FILENAME, "w") as f:
-            json.dump(val_dict, f)
-
-        with open(TEST_METADATA_FILENAME, "w") as f:
-            json.dump(test_dict, f)
-
-def _create_eval_metadata():
-    """Creates files for evaluating multimodal SAYCam model"""
-
-    if os.path.exists(EVAL_DEV_METADATA_FILENAME) and os.path.exists(EVAL_TEST_METADATA_FILENAME):
-        print("Evaluation metadata files have already been created . Skipping this step.")
-    else:
-        print("Creating metadata files for evaluation.")
-
-        n_foils = 3  # number of foil referents
-        n_evaluations = 100  # number of evaluations per category
-        eval_dev_dataset = []
-        eval_test_dataset = []
-
-        # get evaluation categories and remove ones not in vocab
-        eval_dev_dirname = EVAL_FRAMES_DIRNAME / "dev"
-        eval_test_dirname = EVAL_FRAMES_DIRNAME / "test"
-        eval_categories = sorted(os.listdir(eval_dev_dirname)) 
-        eval_categories.remove("carseat")
-        eval_categories.remove("couch")
-        eval_categories.remove("greenery")
-        eval_categories.remove("plushanimal")
-
-        # generate dev evaluation trials
-        for target_category in eval_categories:
-            for i in range(n_evaluations):
-                # sample item from target category
-                target_category_dirname = os.path.join(eval_dev_dirname, target_category)
-                target_img_filename = os.path.join(target_category_dirname,
-                                                   np.random.choice(os.listdir(target_category_dirname)))
-     
-                foil_categories = eval_categories.copy()
-                foil_categories.remove(target_category)
-                foil_categories = np.random.choice(foil_categories, size=n_foils, replace=False)
-                foil_img_filenames = []
-     
-                for j in range(n_foils):
-                    foil_category_dirname = os.path.join(eval_dev_dirname, foil_categories[j])
-                    foil_img_filename = os.path.join(foil_category_dirname,
-                                                 np.random.choice(os.listdir(foil_category_dirname)))
-                    foil_img_filenames.append(foil_img_filename)
-
-                # save trial info as a dict
-                eval_trial = {}
-                eval_trial["trial_num"] = i
-                eval_trial["target_category"] = target_category
-                eval_trial["target_img_filename"] = target_img_filename
-                eval_trial["foil_categories"] = list(foil_categories)
-                eval_trial["foil_img_filenames"] = foil_img_filenames
-                eval_dev_dataset.append(eval_trial)
-
-        # generate test evaluation trials
-        for target_category in eval_categories:
-            for i in range(n_evaluations):
-                # sample item from target category
-                target_category_dirname = os.path.join(eval_test_dirname, target_category)
-                target_img_filename = os.path.join(target_category_dirname,
-                                                   np.random.choice(os.listdir(target_category_dirname)))
-     
-                foil_categories = eval_categories.copy()
-                foil_categories.remove(target_category)
-                foil_categories = np.random.choice(foil_categories, size=n_foils, replace=False)
-                foil_img_filenames = []
-     
-                for j in range(n_foils):
-                    foil_category_dirname = os.path.join(eval_test_dirname, foil_categories[j])
-                    foil_img_filename = os.path.join(foil_category_dirname,
-                                                 np.random.choice(os.listdir(foil_category_dirname)))
-                    foil_img_filenames.append(foil_img_filename)
-
-                # save trial info as a dict
-                eval_trial = {}
-                eval_trial["trial_num"] = i
-                eval_trial["target_category"] = target_category
-                eval_trial["target_img_filename"] = target_img_filename
-                eval_trial["foil_categories"] = list(foil_categories)
-                eval_trial["foil_img_filenames"] = foil_img_filenames
-                eval_test_dataset.append(eval_trial)
-                    
-        # put eval trials into dictionaries
-        eval_dev_dict = {"data": eval_dev_dataset}
-        eval_test_dict = {"data": eval_test_dataset}
-
-        # save as JSON files
-        with open(EVAL_DEV_METADATA_FILENAME, "w") as f:
-            json.dump(eval_dev_dict, f)
-
-        with open(EVAL_TEST_METADATA_FILENAME, "w") as f:
-            json.dump(eval_test_dict, f)
-        
-            
-def _create_vocab():
-    """Create vocabulary object and save to file"""
-
-    if VOCAB_FILENAME.exists():
-        print("Vocabulary file already exists. Skipping this step.")
-    else:
-        print("Creating vocab.json file!")
-
-        # create vocab dictionary
-        vocab_dict = {PAD_TOKEN: 0, UNK_TOKEN: 1, SOS_TOKEN: 2, EOS_TOKEN: 3}
-        num_words = 4
-
-        # load utterances from training set
-        with open(TRAIN_METADATA_FILENAME) as f:
-            train_dict = json.load(f)
-
-        # fill vocab with all words from utterances
-        train = train_dict["data"]
-        for i in range(len(train)):
-            curr_utterance = str(train[i]["utterance"])
-            words = curr_utterance.split(" ")
-            for word in words:
-                if word not in vocab_dict:
-                    vocab_dict[word] = num_words
-                    num_words += 1
-
-        # save as JSON file
-        with open(VOCAB_FILENAME, "w") as f:
-            json.dump(vocab_dict, f)
-        
-
-def _create_animations():
-    """Create animated GIFs of extracted frames paired with each utterance"""
-
-    if os.path.exists(ANIMATED_FRAMES_DIRNAME):
-        print("Animated gifs have already been created. Skipping this step.")
-    else:
-        print("Creating animated gifs")
-    
-        # create directory to store extracted frames
-        if not os.path.exists(ANIMATED_FRAMES_DIRNAME):
-            os.makedirs(ANIMATED_FRAMES_DIRNAME)
-     
-        # get list of preprocessed transcripts
-        transcripts = sorted(Path(PREPROCESSED_TRANSCRIPTS_DIRNAME).glob("*.csv"))[:5]
-     
-        for idx, transcript in enumerate(transcripts):
-            print(f"Creating animated gifs: {transcript} ({idx+1}/{len(transcripts)})")
-            
-            # read in preprocessed transcript
-            transcript_df = pd.read_csv(transcript)
-            
-            # group by utterances
-            utterance_groups = transcript_df.groupby("utterance_num")
-     
-            # create gif
-            for utterance, utterance_group in utterance_groups:
-                utterance_num = pd.unique(utterance_group["utterance_num"]).item()
-                gif_filename = f"{pd.unique(utterance_group['transcript_filename']).item()[:-4]}_{utterance_num:03}.gif"
-                gif_filepath = Path(ANIMATED_FRAMES_DIRNAME, gif_filename)
-                frame_filenames = utterance_group["frame_filename"]
-     
-                frames = []
-                for frame_filename in frame_filenames:
-                    frame_filepath = EXTRACTED_FRAMES_DIRNAME / frame_filename
-     
-                    try:
-                        img = imageio.imread(frame_filepath)
-                    except FileNotFoundError:
-                        continue
-                        
-                    frames.append(img)
-     
-                if len(frames) > 0:
-                    print(f"Saving {gif_filepath}, with {len(frames)} frames")
-                    imageio.mimsave(gif_filepath, frames, fps=10)
-
-            
-if __name__ == "__main__":
-    load_and_print_info(MultiModalSAYCamDataModule)
->>>>>>> ad2359a4
+    print(data)