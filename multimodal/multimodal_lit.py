import argparse
import copy
import numpy as np
import torch
import torch.nn as nn
import torch.nn.functional as F
import pytorch_lightning as pl
from multimodal.multimodal import MultiModalModel, LanguageModel
from multimodal.multimodal_data_module import read_vocab
from multimodal.utils import get_entropy

OPTIMIZER = torch.optim.AdamW
LR = 3e-4
WEIGHT_DECAY = 0.01
# SELF_DISTILLATION = False
# ALPHA = 1


class MultiModalLitModel(pl.LightningModule):
    """
    PyTorch Lightning class for MultiModal SAYCam model
    """

    def __init__(self, vision_encoder, text_encoder, args):
        super().__init__()
        self.args = vars(args) if args is not None else {}

        self.optimizer_class = self.args.get("optimizer", OPTIMIZER)
        self.lr = self.args.get("lr", LR)
        self.weight_decay = self.args.get("weight_decay", WEIGHT_DECAY)
        # self.alpha = self.args.get("alpha", ALPHA)
        self.lambda_mm = self.args.get("lambda_mm", 1.)
        self.lambda_lm = self.args.get("lambda_lm", 0.)

        self.vision_encoder = vision_encoder
        self.text_encoder = text_encoder
        self.model = MultiModalModel(
            self.vision_encoder, self.text_encoder, args)
        self.language_model = LanguageModel(self.text_encoder, args)

        # self-distillation
        # self.self_distillation = self.args.get(
        #     "self_distillation", SELF_DISTILLATION)

        # if self.self_distillation:
        #     # only instantiate teacher model if self-distillation is on
        #     self.teacher = copy.deepcopy(self.model)

        #     # set teacher to be non-trainable
        #     for param in self.teacher.parameters():
        #         param.requires_grad = False

        # save hyperparameters to logger
        self.save_hyperparameters()

    @staticmethod
    def add_to_argparse(parser):
        parser.add_argument("--optimizer", type=lambda o: getattr(torch.optim, o), default=OPTIMIZER,
                            help="optimizer class under toch.optim")
        parser.add_argument("--lr", type=float, default=LR,
                            help="learning rate")
        parser.add_argument("--weight_decay", type=float, default=WEIGHT_DECAY,
                            help="weight decay on all parameters")
        parser.add_argument("--lambda_mm", type=float, default=1.,
                            help="multimodal loss *= lambda_mm")
        parser.add_argument("--lambda_lm", type=float, default=0.,
                            help="lm loss *= lambda_lm")
        # parser.add_argument("--self_distillation", action='store_true',
        #                     help="include self-distillation loss during training")
        # parser.add_argument("--alpha", type=float, default=1.0,
        #                     help="coefficient for KLdiv loss in self-distillation")

    def configure_optimizers(self):
        optimizer = self.optimizer_class(
            self.parameters(), lr=self.lr, weight_decay=self.weight_decay)
        return optimizer

    def forward(self, x, y, y_len):
        return self.model(x, y, y_len)

    def training_step(self, batch, batch_idx):
        x, y, y_len = batch
        logits_per_image, logits_per_text = self(x, y, y_len)

        # create ground truth labels
        batch_size = x.size(0)
        ground_truth = torch.tensor(
            np.arange(batch_size), dtype=torch.long, device=self.device)

        # calculate infonce loss
        infonce_loss = (F.cross_entropy(logits_per_image, ground_truth) +
                        F.cross_entropy(logits_per_text, ground_truth)).div(2)

        # calculate accuracy (image and text separately)
        train_image_pred = torch.argmax(logits_per_image, dim=-1)
        train_text_pred = torch.argmax(logits_per_text, dim=-1)
        train_image_accuracy = (
            train_image_pred == ground_truth).sum() / batch_size
        train_text_accuracy = (
            train_text_pred == ground_truth).sum() / batch_size
        train_image_entropy = get_entropy(logits_per_image, dim=-1).mean()
        train_text_entropy = get_entropy(logits_per_text, dim=-1).mean()

        # calculate self-distillation loss
        # kl_loss = 0
        # if self.self_distillation:
        #     # get teacher targets and student predictions
        #     teacher_logits_per_image, teacher_logits_per_text = self.teacher(
        #         x, y, y_len, self_distillation=True, teacher=True)
        #     student_logits_per_image, student_logits_per_text = self.model(
        #         x, y, y_len, self_distillation=True, teacher=False)

        #     # calculate kl div loss
        #     kl_loss = (F.kl_div(F.log_softmax(student_logits_per_image, dim=-1), teacher_logits_per_image, reduction='batchmean') +
        #                F.kl_div(F.log_softmax(student_logits_per_text, dim=-1), teacher_logits_per_text, reduction='batchmean')).div(2) * self.alpha

        #     # update teacher model via ema
        #     self.update_teacher()

        # calculate language model ce loss
        lm_ce_loss, perplexity, _, _, _ = self.language_model.calculate_ce_loss(
            y, y_len)

        # calculate joint train loss
        train_loss = self.lambda_mm * infonce_loss + self.lambda_lm * lm_ce_loss

        # log train loss and temperature
        self.log("train_loss", train_loss)
        self.log("train_infonce_loss", infonce_loss)
        # self.log("train_kl_loss", kl_loss)
        self.log("train_image_accuracy", train_image_accuracy)
        self.log("train_text_accuracy", train_text_accuracy)
        self.log("train_image_entropy", train_image_entropy)
        self.log("train_text_entropy", train_text_entropy)
<<<<<<< HEAD
        self.log("infonce_log_temperature", self.model.logit_scale.item())
        # self.log("kl_temperature", self.model.kl_logit_scale.item())
        self.log("train_lm_ce_loss", lm_ce_loss)
        self.log("train_lm_perplexity", perplexity)

=======
        self.log("temperature", (-self.model.logit_neg_log_temperature).exp().item())
        self.log("kl_temperature", (-self.model.kl_logit_neg_log_temperature).exp().item())
        self.log("ce_loss", lm_ce_loss)
        self.log("perplexity", perplexity)
        
>>>>>>> fe05a181
        return train_loss

    def validation_step(self, batch, batch_idx, dataloader_idx):
        if dataloader_idx == 0:
            # batch of image-text pairs (same as training)
            x, y, y_len = batch

            logits_per_image, logits_per_text = self(x, y, y_len)

            # create ground truth labels
            batch_size = x.size(0)
            ground_truth = torch.tensor(
                np.arange(batch_size), dtype=torch.long, device=self.device)

            # calculate infonce loss
            val_loss = (F.cross_entropy(logits_per_image, ground_truth) +
                        F.cross_entropy(logits_per_text, ground_truth)).div(2)

            # calculate accuracy (image and text separately)
            val_image_pred = torch.argmax(logits_per_image, dim=-1)
            val_text_pred = torch.argmax(logits_per_text, dim=-1)
            val_image_accuracy = (
                val_image_pred == ground_truth).sum() / batch_size
            val_text_accuracy = (
                val_text_pred == ground_truth).sum() / batch_size
            val_image_entropy = get_entropy(logits_per_image, dim=-1).mean()
            val_text_entropy = get_entropy(logits_per_text, dim=-1).mean()

            # calculate language model ce loss
            lm_ce_loss, perplexity, _, _, _ = self.language_model.calculate_ce_loss(
                y, y_len)

            self.log("val_loss", val_loss, on_step=False, on_epoch=True)
            self.log("val_image_accuracy", val_image_accuracy,
                     on_step=False, on_epoch=True)
            self.log("val_text_accuracy", val_text_accuracy,
                     on_step=False, on_epoch=True)
            self.log("val_image_entropy", val_image_entropy,
                     on_step=False, on_epoch=True)
            self.log("val_text_entropy", val_text_entropy,
                     on_step=False, on_epoch=True)
            self.log("val_lm_ce_loss", lm_ce_loss,
                     on_step=False, on_epoch=True)
            self.log("val_lm_perplexity", perplexity,
                     on_step=False, on_epoch=True)

            return val_loss
        elif dataloader_idx == 1:
            # batch of evaluation trials (only one trial at a time)
            x, y, y_len = batch

            # resize x so images from the same trial are in the batch dim
            # [B, N, C, H, W] -> [B*N, C, H, W]  (with B = 1)
            x = x.view(-1, *x.shape[-3:])

            # calculate accuracy
            logits_per_image, logits_per_text = self.model(x, y, y_len)
            logits = logits_per_text[0]  # get logits per trial
            pred = torch.argmax(logits).item()
            label = 0  # correct answer is always the first item
            val_accuracy = int(pred == label)
            val_entropy = get_entropy(logits)

            # log evaluation accuracy and entropy
            self.log("val_accuracy", val_accuracy,
                     on_step=False, on_epoch=True)
            self.log("val_entropy", val_entropy, on_step=False, on_epoch=True)

            # log category-level evaluation accuracies as a separate metric
            category_label = self.text_encoder.idx2word[y.item()]
            self.log(f"val_accuracy_{category_label}",
                     val_accuracy, on_step=False, on_epoch=True)

            return val_accuracy

    # def update_teacher(self):
    #     for teacher, student in zip(self.teacher.parameters(), self.model.parameters()):
    #         teacher.data.copy_(self.ema(teacher.data, student.data))

    # def ema(self, s, t):
    #     return s * (1 - 0.999) + t * 0.999<|MERGE_RESOLUTION|>--- conflicted
+++ resolved
@@ -132,19 +132,13 @@
         self.log("train_text_accuracy", train_text_accuracy)
         self.log("train_image_entropy", train_image_entropy)
         self.log("train_text_entropy", train_text_entropy)
-<<<<<<< HEAD
-        self.log("infonce_log_temperature", self.model.logit_scale.item())
-        # self.log("kl_temperature", self.model.kl_logit_scale.item())
-        self.log("train_lm_ce_loss", lm_ce_loss)
-        self.log("train_lm_perplexity", perplexity)
-
-=======
-        self.log("temperature", (-self.model.logit_neg_log_temperature).exp().item())
-        self.log("kl_temperature", (-self.model.kl_logit_neg_log_temperature).exp().item())
+        self.log("temperature",
+                 (-self.model.logit_neg_log_temperature).exp().item())
+        self.log("kl_temperature",
+                 (-self.model.kl_logit_neg_log_temperature).exp().item())
         self.log("ce_loss", lm_ce_loss)
         self.log("perplexity", perplexity)
-        
->>>>>>> fe05a181
+
         return train_loss
 
     def validation_step(self, batch, batch_idx, dataloader_idx):
