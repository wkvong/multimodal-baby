--- conflicted
+++ resolved
@@ -81,7 +81,6 @@
         parser.add_argument("--lambda_lm", type=float, default=0.,
                             help="language modeling loss *= lambda_lm")
         parser.add_argument("--optimize_unused", action="store_true",
-<<<<<<< HEAD
                             help="optimize the computation for unused loss "
                                  "(i.e., lambda=0)")
         parser.add_argument("--eval_textgen", action="store_true",
@@ -94,13 +93,6 @@
                             default=LENGTH_PENALTY_ALPHA,
                             help="beam search length penalty (alpha); "
                                  "0 for no length penalty.")
-        # parser.add_argument("--self_distillation", action='store_true',
-        #                     help="include self-distillation loss during training")
-        # parser.add_argument("--alpha", type=float, default=1.0,
-        #                     help="coefficient for KLdiv loss in self-distillation")
-=======
-                            help="optimize the computation for unused loss")
->>>>>>> ad2359a4
 
     def configure_optimizers(self):
         optimizer = self.optimizer_class(
@@ -123,27 +115,7 @@
     def forward(self, x, y, y_len):
         return self.model(x, y, y_len)
 
-<<<<<<< HEAD
-    # def calculate_self_distillation_loss(self, x, y, y_len):
-    #     # get teacher targets and student predictions
-    #     teacher_logits_per_image, teacher_logits_per_text = self.teacher(
-    #         x, y, y_len, self_distillation=True, teacher=True)
-    #     student_logits_per_image, student_logits_per_text = self.model(
-    #         x, y, y_len, self_distillation=True, teacher=False)
-
-    #     # calculate kl div loss
-    #     kl_loss = (F.kl_div(F.log_softmax(student_logits_per_image, dim=-1), teacher_logits_per_image, reduction='batchmean') +
-    #                F.kl_div(F.log_softmax(student_logits_per_text, dim=-1), teacher_logits_per_text, reduction='batchmean')).div(2) * self.alpha
-
-    #     # update teacher model via ema
-    #     self.update_teacher()
-
-    #     return kl_loss
-
     def calculate_joint_loss(self, batch, stage, log, eval_textgen=False):
-=======
-    def calculate_joint_loss(self, batch, stage, log):
->>>>>>> ad2359a4
         # batch of image-text pairs
         x, y, y_len, raw_y = batch
 
@@ -157,19 +129,9 @@
 
         if self.lambda_mm or not self.optimize_unused:
             infonce_loss, image_accuracy, text_accuracy, \
-<<<<<<< HEAD
-            image_entropy, text_entropy, logits_per_image, logits_per_text, \
-            image_features, text_outputs = \
-            self.model.calculate_contrastive_loss(x, y, y_len)
-
-            # if self.self_distillation:
-            #     kl_loss = self.calculate_self_distillation_loss(x, y, y_len)
-            # else:
-            #     kl_loss = 0.
-=======
-                image_entropy, text_entropy, logits_per_image, logits_per_text = \
+                image_entropy, text_entropy, logits_per_image, logits_per_text, \
+                image_features, text_outputs = \
                 self.model.calculate_contrastive_loss(x, y, y_len)
->>>>>>> ad2359a4
 
             # log
             log(f"{stage}_infonce_loss", infonce_loss)
@@ -398,7 +360,6 @@
             else:
                 accuracy = 0.
 
-<<<<<<< HEAD
         return ret
 
     def validation_test_epoch_end(self, stage, outputs):
@@ -428,14 +389,4 @@
 
     def test_epoch_end(self, outputs):
         return self.validation_test_epoch_end(
-            'test', outputs)
-
-    # def update_teacher(self):
-    #     for teacher, student in zip(self.teacher.parameters(), self.model.parameters()):
-    #         teacher.data.copy_(self.ema(teacher.data, student.data))
-
-    # def ema(self, s, t):
-    #     return s * (1 - 0.999) + t * 0.999
-=======
-            return accuracy
->>>>>>> ad2359a4
+            'test', outputs)